/*
 * RT-Mutexes: simple blocking mutual exclusion locks with PI support
 *
 * started by Ingo Molnar and Thomas Gleixner.
 *
 *  Copyright (C) 2004-2006 Red Hat, Inc., Ingo Molnar <mingo@redhat.com>
 *  Copyright (C) 2005-2006 Timesys Corp., Thomas Gleixner <tglx@timesys.com>
 *  Copyright (C) 2005 Kihon Technologies Inc., Steven Rostedt
 *  Copyright (C) 2006 Esben Nielsen
 *  Adaptive Spinlocks:
 *  Copyright (C) 2008 Novell, Inc., Gregory Haskins, Sven Dietrich,
 *				     and Peter Morreale,
 * Adaptive Spinlocks simplification:
 *  Copyright (C) 2008 Red Hat, Inc., Steven Rostedt <srostedt@redhat.com>
 *
 *  See Documentation/locking/rt-mutex-design.txt for details.
 */
#include <linux/spinlock.h>
#include <linux/export.h>
#include <linux/sched/signal.h>
#include <linux/sched/rt.h>
#include <linux/sched/deadline.h>
#include <linux/sched/wake_q.h>
#include <linux/sched/debug.h>
#include <linux/timer.h>
#include <linux/ww_mutex.h>
#include <linux/blkdev.h>

#include "rtmutex_common.h"

/*
 * lock->owner state tracking:
 *
 * lock->owner holds the task_struct pointer of the owner. Bit 0
 * is used to keep track of the "lock has waiters" state.
 *
 * owner	bit0
 * NULL		0	lock is free (fast acquire possible)
 * NULL		1	lock is free and has waiters and the top waiter
 *				is going to take the lock*
 * taskpointer	0	lock is held (fast release possible)
 * taskpointer	1	lock is held and has waiters**
 *
 * The fast atomic compare exchange based acquire and release is only
 * possible when bit 0 of lock->owner is 0.
 *
 * (*) It also can be a transitional state when grabbing the lock
 * with ->wait_lock is held. To prevent any fast path cmpxchg to the lock,
 * we need to set the bit0 before looking at the lock, and the owner may be
 * NULL in this small time, hence this can be a transitional state.
 *
 * (**) There is a small time when bit 0 is set but there are no
 * waiters. This can happen when grabbing the lock in the slow path.
 * To prevent a cmpxchg of the owner releasing the lock, we need to
 * set this bit before looking at the lock.
 */

static void
rt_mutex_set_owner(struct rt_mutex *lock, struct task_struct *owner)
{
	unsigned long val = (unsigned long)owner;

	if (rt_mutex_has_waiters(lock))
		val |= RT_MUTEX_HAS_WAITERS;

	lock->owner = (struct task_struct *)val;
}

static inline void clear_rt_mutex_waiters(struct rt_mutex *lock)
{
	lock->owner = (struct task_struct *)
			((unsigned long)lock->owner & ~RT_MUTEX_HAS_WAITERS);
}

static void fixup_rt_mutex_waiters(struct rt_mutex *lock)
{
	unsigned long owner, *p = (unsigned long *) &lock->owner;

	if (rt_mutex_has_waiters(lock))
		return;

	/*
	 * The rbtree has no waiters enqueued, now make sure that the
	 * lock->owner still has the waiters bit set, otherwise the
	 * following can happen:
	 *
	 * CPU 0	CPU 1		CPU2
	 * l->owner=T1
	 *		rt_mutex_lock(l)
	 *		lock(l->lock)
	 *		l->owner = T1 | HAS_WAITERS;
	 *		enqueue(T2)
	 *		boost()
	 *		  unlock(l->lock)
	 *		block()
	 *
	 *				rt_mutex_lock(l)
	 *				lock(l->lock)
	 *				l->owner = T1 | HAS_WAITERS;
	 *				enqueue(T3)
	 *				boost()
	 *				  unlock(l->lock)
	 *				block()
	 *		signal(->T2)	signal(->T3)
	 *		lock(l->lock)
	 *		dequeue(T2)
	 *		deboost()
	 *		  unlock(l->lock)
	 *				lock(l->lock)
	 *				dequeue(T3)
	 *				 ==> wait list is empty
	 *				deboost()
	 *				 unlock(l->lock)
	 *		lock(l->lock)
	 *		fixup_rt_mutex_waiters()
	 *		  if (wait_list_empty(l) {
	 *		    l->owner = owner
	 *		    owner = l->owner & ~HAS_WAITERS;
	 *		      ==> l->owner = T1
	 *		  }
	 *				lock(l->lock)
	 * rt_mutex_unlock(l)		fixup_rt_mutex_waiters()
	 *				  if (wait_list_empty(l) {
	 *				    owner = l->owner & ~HAS_WAITERS;
	 * cmpxchg(l->owner, T1, NULL)
	 *  ===> Success (l->owner = NULL)
	 *
	 *				    l->owner = owner
	 *				      ==> l->owner = T1
	 *				  }
	 *
	 * With the check for the waiter bit in place T3 on CPU2 will not
	 * overwrite. All tasks fiddling with the waiters bit are
	 * serialized by l->lock, so nothing else can modify the waiters
	 * bit. If the bit is set then nothing can change l->owner either
	 * so the simple RMW is safe. The cmpxchg() will simply fail if it
	 * happens in the middle of the RMW because the waiters bit is
	 * still set.
	 */
	owner = READ_ONCE(*p);
	if (owner & RT_MUTEX_HAS_WAITERS)
		WRITE_ONCE(*p, owner & ~RT_MUTEX_HAS_WAITERS);
}

static int rt_mutex_real_waiter(struct rt_mutex_waiter *waiter)
{
	return waiter && waiter != PI_WAKEUP_INPROGRESS &&
		waiter != PI_REQUEUE_INPROGRESS;
}

/*
 * We can speed up the acquire/release, if there's no debugging state to be
 * set up.
 */
#ifndef CONFIG_DEBUG_RT_MUTEXES
# define rt_mutex_cmpxchg_relaxed(l,c,n) (cmpxchg_relaxed(&l->owner, c, n) == c)
# define rt_mutex_cmpxchg_acquire(l,c,n) (cmpxchg_acquire(&l->owner, c, n) == c)
# define rt_mutex_cmpxchg_release(l,c,n) (cmpxchg_release(&l->owner, c, n) == c)

/*
 * Callers must hold the ->wait_lock -- which is the whole purpose as we force
 * all future threads that attempt to [Rmw] the lock to the slowpath. As such
 * relaxed semantics suffice.
 */
static inline void mark_rt_mutex_waiters(struct rt_mutex *lock)
{
	unsigned long owner, *p = (unsigned long *) &lock->owner;

	do {
		owner = *p;
	} while (cmpxchg_relaxed(p, owner,
				 owner | RT_MUTEX_HAS_WAITERS) != owner);
}

/*
 * Safe fastpath aware unlock:
 * 1) Clear the waiters bit
 * 2) Drop lock->wait_lock
 * 3) Try to unlock the lock with cmpxchg
 */
static inline bool unlock_rt_mutex_safe(struct rt_mutex *lock,
					unsigned long flags)
	__releases(lock->wait_lock)
{
	struct task_struct *owner = rt_mutex_owner(lock);

	clear_rt_mutex_waiters(lock);
	raw_spin_unlock_irqrestore(&lock->wait_lock, flags);
	/*
	 * If a new waiter comes in between the unlock and the cmpxchg
	 * we have two situations:
	 *
	 * unlock(wait_lock);
	 *					lock(wait_lock);
	 * cmpxchg(p, owner, 0) == owner
	 *					mark_rt_mutex_waiters(lock);
	 *					acquire(lock);
	 * or:
	 *
	 * unlock(wait_lock);
	 *					lock(wait_lock);
	 *					mark_rt_mutex_waiters(lock);
	 *
	 * cmpxchg(p, owner, 0) != owner
	 *					enqueue_waiter();
	 *					unlock(wait_lock);
	 * lock(wait_lock);
	 * wake waiter();
	 * unlock(wait_lock);
	 *					lock(wait_lock);
	 *					acquire(lock);
	 */
	return rt_mutex_cmpxchg_release(lock, owner, NULL);
}

#else
# define rt_mutex_cmpxchg_relaxed(l,c,n)	(0)
# define rt_mutex_cmpxchg_acquire(l,c,n)	(0)
# define rt_mutex_cmpxchg_release(l,c,n)	(0)

static inline void mark_rt_mutex_waiters(struct rt_mutex *lock)
{
	lock->owner = (struct task_struct *)
			((unsigned long)lock->owner | RT_MUTEX_HAS_WAITERS);
}

/*
 * Simple slow path only version: lock->owner is protected by lock->wait_lock.
 */
static inline bool unlock_rt_mutex_safe(struct rt_mutex *lock,
					unsigned long flags)
	__releases(lock->wait_lock)
{
	lock->owner = NULL;
	raw_spin_unlock_irqrestore(&lock->wait_lock, flags);
	return true;
}
#endif

/*
 * Only use with rt_mutex_waiter_{less,equal}()
 */
#define task_to_waiter(p)	\
	&(struct rt_mutex_waiter){ .prio = (p)->prio, .deadline = (p)->dl.deadline, .task = (p) }

static inline int
rt_mutex_waiter_less(struct rt_mutex_waiter *left,
		     struct rt_mutex_waiter *right)
{
	if (left->prio < right->prio)
		return 1;

	/*
	 * If both waiters have dl_prio(), we check the deadlines of the
	 * associated tasks.
	 * If left waiter has a dl_prio(), and we didn't return 1 above,
	 * then right waiter has a dl_prio() too.
	 */
	if (dl_prio(left->prio))
		return dl_time_before(left->deadline, right->deadline);

	return 0;
}

static inline int
rt_mutex_waiter_equal(struct rt_mutex_waiter *left,
		      struct rt_mutex_waiter *right)
{
	if (left->prio != right->prio)
		return 0;

	/*
	 * If both waiters have dl_prio(), we check the deadlines of the
	 * associated tasks.
	 * If left waiter has a dl_prio(), and we didn't return 0 above,
	 * then right waiter has a dl_prio() too.
	 */
	if (dl_prio(left->prio))
		return left->deadline == right->deadline;

	return 1;
}

#define STEAL_NORMAL  0
#define STEAL_LATERAL 1

static inline int
rt_mutex_steal(struct rt_mutex *lock, struct rt_mutex_waiter *waiter, int mode)
{
	struct rt_mutex_waiter *top_waiter = rt_mutex_top_waiter(lock);

	if (waiter == top_waiter || rt_mutex_waiter_less(waiter, top_waiter))
		return 1;

	/*
	 * Note that RT tasks are excluded from lateral-steals
	 * to prevent the introduction of an unbounded latency.
	 */
	if (mode == STEAL_NORMAL || rt_task(waiter->task))
		return 0;

	return rt_mutex_waiter_equal(waiter, top_waiter);
}

static void
rt_mutex_enqueue(struct rt_mutex *lock, struct rt_mutex_waiter *waiter)
{
	struct rb_node **link = &lock->waiters.rb_root.rb_node;
	struct rb_node *parent = NULL;
	struct rt_mutex_waiter *entry;
	bool leftmost = true;

	while (*link) {
		parent = *link;
		entry = rb_entry(parent, struct rt_mutex_waiter, tree_entry);
		if (rt_mutex_waiter_less(waiter, entry)) {
			link = &parent->rb_left;
		} else {
			link = &parent->rb_right;
			leftmost = false;
		}
	}

	rb_link_node(&waiter->tree_entry, parent, link);
	rb_insert_color_cached(&waiter->tree_entry, &lock->waiters, leftmost);
}

static void
rt_mutex_dequeue(struct rt_mutex *lock, struct rt_mutex_waiter *waiter)
{
	if (RB_EMPTY_NODE(&waiter->tree_entry))
		return;

	rb_erase_cached(&waiter->tree_entry, &lock->waiters);
	RB_CLEAR_NODE(&waiter->tree_entry);
}

static void
rt_mutex_enqueue_pi(struct task_struct *task, struct rt_mutex_waiter *waiter)
{
	struct rb_node **link = &task->pi_waiters.rb_root.rb_node;
	struct rb_node *parent = NULL;
	struct rt_mutex_waiter *entry;
	bool leftmost = true;

	while (*link) {
		parent = *link;
		entry = rb_entry(parent, struct rt_mutex_waiter, pi_tree_entry);
		if (rt_mutex_waiter_less(waiter, entry)) {
			link = &parent->rb_left;
		} else {
			link = &parent->rb_right;
			leftmost = false;
		}
	}

	rb_link_node(&waiter->pi_tree_entry, parent, link);
	rb_insert_color_cached(&waiter->pi_tree_entry, &task->pi_waiters, leftmost);
}

static void
rt_mutex_dequeue_pi(struct task_struct *task, struct rt_mutex_waiter *waiter)
{
	if (RB_EMPTY_NODE(&waiter->pi_tree_entry))
		return;

	rb_erase_cached(&waiter->pi_tree_entry, &task->pi_waiters);
	RB_CLEAR_NODE(&waiter->pi_tree_entry);
}

static void rt_mutex_adjust_prio(struct task_struct *p)
{
	struct task_struct *pi_task = NULL;

	lockdep_assert_held(&p->pi_lock);

	if (task_has_pi_waiters(p))
		pi_task = task_top_pi_waiter(p)->task;

	rt_mutex_setprio(p, pi_task);
}

/*
 * Deadlock detection is conditional:
 *
 * If CONFIG_DEBUG_RT_MUTEXES=n, deadlock detection is only conducted
 * if the detect argument is == RT_MUTEX_FULL_CHAINWALK.
 *
 * If CONFIG_DEBUG_RT_MUTEXES=y, deadlock detection is always
 * conducted independent of the detect argument.
 *
 * If the waiter argument is NULL this indicates the deboost path and
 * deadlock detection is disabled independent of the detect argument
 * and the config settings.
 */
static bool rt_mutex_cond_detect_deadlock(struct rt_mutex_waiter *waiter,
					  enum rtmutex_chainwalk chwalk)
{
	/*
	 * This is just a wrapper function for the following call,
	 * because debug_rt_mutex_detect_deadlock() smells like a magic
	 * debug feature and I wanted to keep the cond function in the
	 * main source file along with the comments instead of having
	 * two of the same in the headers.
	 */
	return debug_rt_mutex_detect_deadlock(waiter, chwalk);
}

static void rt_mutex_wake_waiter(struct rt_mutex_waiter *waiter)
{
	if (waiter->savestate)
		wake_up_lock_sleeper(waiter->task);
	else
		wake_up_process(waiter->task);
}

/*
 * Max number of times we'll walk the boosting chain:
 */
int max_lock_depth = 1024;

static inline struct rt_mutex *task_blocked_on_lock(struct task_struct *p)
{
	return rt_mutex_real_waiter(p->pi_blocked_on) ?
		p->pi_blocked_on->lock : NULL;
}

/*
 * Adjust the priority chain. Also used for deadlock detection.
 * Decreases task's usage by one - may thus free the task.
 *
 * @task:	the task owning the mutex (owner) for which a chain walk is
 *		probably needed
 * @chwalk:	do we have to carry out deadlock detection?
 * @orig_lock:	the mutex (can be NULL if we are walking the chain to recheck
 *		things for a task that has just got its priority adjusted, and
 *		is waiting on a mutex)
 * @next_lock:	the mutex on which the owner of @orig_lock was blocked before
 *		we dropped its pi_lock. Is never dereferenced, only used for
 *		comparison to detect lock chain changes.
 * @orig_waiter: rt_mutex_waiter struct for the task that has just donated
 *		its priority to the mutex owner (can be NULL in the case
 *		depicted above or if the top waiter is gone away and we are
 *		actually deboosting the owner)
 * @top_task:	the current top waiter
 *
 * Returns 0 or -EDEADLK.
 *
 * Chain walk basics and protection scope
 *
 * [R] refcount on task
 * [P] task->pi_lock held
 * [L] rtmutex->wait_lock held
 *
 * Step	Description				Protected by
 *	function arguments:
 *	@task					[R]
 *	@orig_lock if != NULL			@top_task is blocked on it
 *	@next_lock				Unprotected. Cannot be
 *						dereferenced. Only used for
 *						comparison.
 *	@orig_waiter if != NULL			@top_task is blocked on it
 *	@top_task				current, or in case of proxy
 *						locking protected by calling
 *						code
 *	again:
 *	  loop_sanity_check();
 *	retry:
 * [1]	  lock(task->pi_lock);			[R] acquire [P]
 * [2]	  waiter = task->pi_blocked_on;		[P]
 * [3]	  check_exit_conditions_1();		[P]
 * [4]	  lock = waiter->lock;			[P]
 * [5]	  if (!try_lock(lock->wait_lock)) {	[P] try to acquire [L]
 *	    unlock(task->pi_lock);		release [P]
 *	    goto retry;
 *	  }
 * [6]	  check_exit_conditions_2();		[P] + [L]
 * [7]	  requeue_lock_waiter(lock, waiter);	[P] + [L]
 * [8]	  unlock(task->pi_lock);		release [P]
 *	  put_task_struct(task);		release [R]
 * [9]	  check_exit_conditions_3();		[L]
 * [10]	  task = owner(lock);			[L]
 *	  get_task_struct(task);		[L] acquire [R]
 *	  lock(task->pi_lock);			[L] acquire [P]
 * [11]	  requeue_pi_waiter(tsk, waiters(lock));[P] + [L]
 * [12]	  check_exit_conditions_4();		[P] + [L]
 * [13]	  unlock(task->pi_lock);		release [P]
 *	  unlock(lock->wait_lock);		release [L]
 *	  goto again;
 */
static int rt_mutex_adjust_prio_chain(struct task_struct *task,
				      enum rtmutex_chainwalk chwalk,
				      struct rt_mutex *orig_lock,
				      struct rt_mutex *next_lock,
				      struct rt_mutex_waiter *orig_waiter,
				      struct task_struct *top_task)
{
	struct rt_mutex_waiter *waiter, *top_waiter = orig_waiter;
	struct rt_mutex_waiter *prerequeue_top_waiter;
	int ret = 0, depth = 0;
	struct rt_mutex *lock;
	bool detect_deadlock;
	bool requeue = true;

	detect_deadlock = rt_mutex_cond_detect_deadlock(orig_waiter, chwalk);

	/*
	 * The (de)boosting is a step by step approach with a lot of
	 * pitfalls. We want this to be preemptible and we want hold a
	 * maximum of two locks per step. So we have to check
	 * carefully whether things change under us.
	 */
 again:
	/*
	 * We limit the lock chain length for each invocation.
	 */
	if (++depth > max_lock_depth) {
		static int prev_max;

		/*
		 * Print this only once. If the admin changes the limit,
		 * print a new message when reaching the limit again.
		 */
		if (prev_max != max_lock_depth) {
			prev_max = max_lock_depth;
			printk(KERN_WARNING "Maximum lock depth %d reached "
			       "task: %s (%d)\n", max_lock_depth,
			       top_task->comm, task_pid_nr(top_task));
		}
		put_task_struct(task);

		return -EDEADLK;
	}

	/*
	 * We are fully preemptible here and only hold the refcount on
	 * @task. So everything can have changed under us since the
	 * caller or our own code below (goto retry/again) dropped all
	 * locks.
	 */
 retry:
	/*
	 * [1] Task cannot go away as we did a get_task() before !
	 */
	raw_spin_lock_irq(&task->pi_lock);

	/*
	 * [2] Get the waiter on which @task is blocked on.
	 */
	waiter = task->pi_blocked_on;

	/*
	 * [3] check_exit_conditions_1() protected by task->pi_lock.
	 */

	/*
	 * Check whether the end of the boosting chain has been
	 * reached or the state of the chain has changed while we
	 * dropped the locks.
	 */
	if (!rt_mutex_real_waiter(waiter))
		goto out_unlock_pi;

	/*
	 * Check the orig_waiter state. After we dropped the locks,
	 * the previous owner of the lock might have released the lock.
	 */
	if (orig_waiter && !rt_mutex_owner(orig_lock))
		goto out_unlock_pi;

	/*
	 * We dropped all locks after taking a refcount on @task, so
	 * the task might have moved on in the lock chain or even left
	 * the chain completely and blocks now on an unrelated lock or
	 * on @orig_lock.
	 *
	 * We stored the lock on which @task was blocked in @next_lock,
	 * so we can detect the chain change.
	 */
	if (next_lock != waiter->lock)
		goto out_unlock_pi;

	/*
	 * Drop out, when the task has no waiters. Note,
	 * top_waiter can be NULL, when we are in the deboosting
	 * mode!
	 */
	if (top_waiter) {
		if (!task_has_pi_waiters(task))
			goto out_unlock_pi;
		/*
		 * If deadlock detection is off, we stop here if we
		 * are not the top pi waiter of the task. If deadlock
		 * detection is enabled we continue, but stop the
		 * requeueing in the chain walk.
		 */
		if (top_waiter != task_top_pi_waiter(task)) {
			if (!detect_deadlock)
				goto out_unlock_pi;
			else
				requeue = false;
		}
	}

	/*
	 * If the waiter priority is the same as the task priority
	 * then there is no further priority adjustment necessary.  If
	 * deadlock detection is off, we stop the chain walk. If its
	 * enabled we continue, but stop the requeueing in the chain
	 * walk.
	 */
	if (rt_mutex_waiter_equal(waiter, task_to_waiter(task))) {
		if (!detect_deadlock)
			goto out_unlock_pi;
		else
			requeue = false;
	}

	/*
	 * [4] Get the next lock
	 */
	lock = waiter->lock;
	/*
	 * [5] We need to trylock here as we are holding task->pi_lock,
	 * which is the reverse lock order versus the other rtmutex
	 * operations.
	 */
	if (!raw_spin_trylock(&lock->wait_lock)) {
		raw_spin_unlock_irq(&task->pi_lock);
		cpu_relax();
		goto retry;
	}

	/*
	 * [6] check_exit_conditions_2() protected by task->pi_lock and
	 * lock->wait_lock.
	 *
	 * Deadlock detection. If the lock is the same as the original
	 * lock which caused us to walk the lock chain or if the
	 * current lock is owned by the task which initiated the chain
	 * walk, we detected a deadlock.
	 */
	if (lock == orig_lock || rt_mutex_owner(lock) == top_task) {
		debug_rt_mutex_deadlock(chwalk, orig_waiter, lock);
		raw_spin_unlock(&lock->wait_lock);
		ret = -EDEADLK;
		goto out_unlock_pi;
	}

	/*
	 * If we just follow the lock chain for deadlock detection, no
	 * need to do all the requeue operations. To avoid a truckload
	 * of conditionals around the various places below, just do the
	 * minimum chain walk checks.
	 */
	if (!requeue) {
		/*
		 * No requeue[7] here. Just release @task [8]
		 */
		raw_spin_unlock(&task->pi_lock);
		put_task_struct(task);

		/*
		 * [9] check_exit_conditions_3 protected by lock->wait_lock.
		 * If there is no owner of the lock, end of chain.
		 */
		if (!rt_mutex_owner(lock)) {
			raw_spin_unlock_irq(&lock->wait_lock);
			return 0;
		}

		/* [10] Grab the next task, i.e. owner of @lock */
		task = rt_mutex_owner(lock);
		get_task_struct(task);
		raw_spin_lock(&task->pi_lock);

		/*
		 * No requeue [11] here. We just do deadlock detection.
		 *
		 * [12] Store whether owner is blocked
		 * itself. Decision is made after dropping the locks
		 */
		next_lock = task_blocked_on_lock(task);
		/*
		 * Get the top waiter for the next iteration
		 */
		top_waiter = rt_mutex_top_waiter(lock);

		/* [13] Drop locks */
		raw_spin_unlock(&task->pi_lock);
		raw_spin_unlock_irq(&lock->wait_lock);

		/* If owner is not blocked, end of chain. */
		if (!next_lock)
			goto out_put_task;
		goto again;
	}

	/*
	 * Store the current top waiter before doing the requeue
	 * operation on @lock. We need it for the boost/deboost
	 * decision below.
	 */
	prerequeue_top_waiter = rt_mutex_top_waiter(lock);

	/* [7] Requeue the waiter in the lock waiter tree. */
	rt_mutex_dequeue(lock, waiter);

	/*
	 * Update the waiter prio fields now that we're dequeued.
	 *
	 * These values can have changed through either:
	 *
	 *   sys_sched_set_scheduler() / sys_sched_setattr()
	 *
	 * or
	 *
	 *   DL CBS enforcement advancing the effective deadline.
	 *
	 * Even though pi_waiters also uses these fields, and that tree is only
	 * updated in [11], we can do this here, since we hold [L], which
	 * serializes all pi_waiters access and rb_erase() does not care about
	 * the values of the node being removed.
	 */
	waiter->prio = task->prio;
	waiter->deadline = task->dl.deadline;

	rt_mutex_enqueue(lock, waiter);

	/* [8] Release the task */
	raw_spin_unlock(&task->pi_lock);
	put_task_struct(task);

	/*
	 * [9] check_exit_conditions_3 protected by lock->wait_lock.
	 *
	 * We must abort the chain walk if there is no lock owner even
	 * in the dead lock detection case, as we have nothing to
	 * follow here. This is the end of the chain we are walking.
	 */
	if (!rt_mutex_owner(lock)) {
		struct rt_mutex_waiter *lock_top_waiter;

		/*
		 * If the requeue [7] above changed the top waiter,
		 * then we need to wake the new top waiter up to try
		 * to get the lock.
		 */
		lock_top_waiter = rt_mutex_top_waiter(lock);
		if (prerequeue_top_waiter != lock_top_waiter)
			rt_mutex_wake_waiter(lock_top_waiter);
		raw_spin_unlock_irq(&lock->wait_lock);
		return 0;
	}

	/* [10] Grab the next task, i.e. the owner of @lock */
	task = rt_mutex_owner(lock);
	get_task_struct(task);
	raw_spin_lock(&task->pi_lock);

	/* [11] requeue the pi waiters if necessary */
	if (waiter == rt_mutex_top_waiter(lock)) {
		/*
		 * The waiter became the new top (highest priority)
		 * waiter on the lock. Replace the previous top waiter
		 * in the owner tasks pi waiters tree with this waiter
		 * and adjust the priority of the owner.
		 */
		rt_mutex_dequeue_pi(task, prerequeue_top_waiter);
		rt_mutex_enqueue_pi(task, waiter);
		rt_mutex_adjust_prio(task);

	} else if (prerequeue_top_waiter == waiter) {
		/*
		 * The waiter was the top waiter on the lock, but is
		 * no longer the top prority waiter. Replace waiter in
		 * the owner tasks pi waiters tree with the new top
		 * (highest priority) waiter and adjust the priority
		 * of the owner.
		 * The new top waiter is stored in @waiter so that
		 * @waiter == @top_waiter evaluates to true below and
		 * we continue to deboost the rest of the chain.
		 */
		rt_mutex_dequeue_pi(task, waiter);
		waiter = rt_mutex_top_waiter(lock);
		rt_mutex_enqueue_pi(task, waiter);
		rt_mutex_adjust_prio(task);
	} else {
		/*
		 * Nothing changed. No need to do any priority
		 * adjustment.
		 */
	}

	/*
	 * [12] check_exit_conditions_4() protected by task->pi_lock
	 * and lock->wait_lock. The actual decisions are made after we
	 * dropped the locks.
	 *
	 * Check whether the task which owns the current lock is pi
	 * blocked itself. If yes we store a pointer to the lock for
	 * the lock chain change detection above. After we dropped
	 * task->pi_lock next_lock cannot be dereferenced anymore.
	 */
	next_lock = task_blocked_on_lock(task);
	/*
	 * Store the top waiter of @lock for the end of chain walk
	 * decision below.
	 */
	top_waiter = rt_mutex_top_waiter(lock);

	/* [13] Drop the locks */
	raw_spin_unlock(&task->pi_lock);
	raw_spin_unlock_irq(&lock->wait_lock);

	/*
	 * Make the actual exit decisions [12], based on the stored
	 * values.
	 *
	 * We reached the end of the lock chain. Stop right here. No
	 * point to go back just to figure that out.
	 */
	if (!next_lock)
		goto out_put_task;

	/*
	 * If the current waiter is not the top waiter on the lock,
	 * then we can stop the chain walk here if we are not in full
	 * deadlock detection mode.
	 */
	if (!detect_deadlock && waiter != top_waiter)
		goto out_put_task;

	goto again;

 out_unlock_pi:
	raw_spin_unlock_irq(&task->pi_lock);
 out_put_task:
	put_task_struct(task);

	return ret;
}

/*
 * Try to take an rt-mutex
 *
 * Must be called with lock->wait_lock held and interrupts disabled
 *
 * @lock:   The lock to be acquired.
 * @task:   The task which wants to acquire the lock
 * @waiter: The waiter that is queued to the lock's wait tree if the
 *	    callsite called task_blocked_on_lock(), otherwise NULL
 * @mode:   Lock steal mode (STEAL_NORMAL, STEAL_LATERAL)
 */
static int __try_to_take_rt_mutex(struct rt_mutex *lock,
				  struct task_struct *task,
				  struct rt_mutex_waiter *waiter, int mode)
{
	lockdep_assert_held(&lock->wait_lock);

	/*
	 * Before testing whether we can acquire @lock, we set the
	 * RT_MUTEX_HAS_WAITERS bit in @lock->owner. This forces all
	 * other tasks which try to modify @lock into the slow path
	 * and they serialize on @lock->wait_lock.
	 *
	 * The RT_MUTEX_HAS_WAITERS bit can have a transitional state
	 * as explained at the top of this file if and only if:
	 *
	 * - There is a lock owner. The caller must fixup the
	 *   transient state if it does a trylock or leaves the lock
	 *   function due to a signal or timeout.
	 *
	 * - @task acquires the lock and there are no other
	 *   waiters. This is undone in rt_mutex_set_owner(@task) at
	 *   the end of this function.
	 */
	mark_rt_mutex_waiters(lock);

	/*
	 * If @lock has an owner, give up.
	 */
	if (rt_mutex_owner(lock))
		return 0;

	/*
	 * If @waiter != NULL, @task has already enqueued the waiter
	 * into @lock waiter tree. If @waiter == NULL then this is a
	 * trylock attempt.
	 */
	if (waiter) {
		/*
		 * If waiter is not the highest priority waiter of @lock,
		 * or its peer when lateral steal is allowed, give up.
		 */
		if (!rt_mutex_steal(lock, waiter, mode))
			return 0;
		/*
		 * We can acquire the lock. Remove the waiter from the
		 * lock waiters tree.
		 */
		rt_mutex_dequeue(lock, waiter);

	} else {
		/*
		 * If the lock has waiters already we check whether @task is
		 * eligible to take over the lock.
		 *
		 * If there are no other waiters, @task can acquire
		 * the lock.  @task->pi_blocked_on is NULL, so it does
		 * not need to be dequeued.
		 */
		if (rt_mutex_has_waiters(lock)) {
			/*
			 * If @task->prio is greater than the top waiter
			 * priority (kernel view), or equal to it when a
			 * lateral steal is forbidden, @task lost.
			 */
			if (!rt_mutex_steal(lock, task_to_waiter(task), mode))
				return 0;
			/*
			 * The current top waiter stays enqueued. We
			 * don't have to change anything in the lock
			 * waiters order.
			 */
		} else {
			/*
			 * No waiters. Take the lock without the
			 * pi_lock dance.@task->pi_blocked_on is NULL
			 * and we have no waiters to enqueue in @task
			 * pi waiters tree.
			 */
			goto takeit;
		}
	}

	/*
	 * Clear @task->pi_blocked_on. Requires protection by
	 * @task->pi_lock. Redundant operation for the @waiter == NULL
	 * case, but conditionals are more expensive than a redundant
	 * store.
	 */
	raw_spin_lock(&task->pi_lock);
	task->pi_blocked_on = NULL;
	/*
	 * Finish the lock acquisition. @task is the new owner. If
	 * other waiters exist we have to insert the highest priority
	 * waiter into @task->pi_waiters tree.
	 */
	if (rt_mutex_has_waiters(lock))
		rt_mutex_enqueue_pi(task, rt_mutex_top_waiter(lock));
	raw_spin_unlock(&task->pi_lock);

takeit:
	/* We got the lock. */
	debug_rt_mutex_lock(lock);

	/*
	 * This either preserves the RT_MUTEX_HAS_WAITERS bit if there
	 * are still waiters or clears it.
	 */
	rt_mutex_set_owner(lock, task);

	return 1;
}

#ifdef CONFIG_PREEMPT_RT_FULL
/*
 * preemptible spin_lock functions:
 */
static inline void rt_spin_lock_fastlock(struct rt_mutex *lock,
					 void  (*slowfn)(struct rt_mutex *lock))
{
	might_sleep_no_state_check();

	if (likely(rt_mutex_cmpxchg_acquire(lock, NULL, current)))
		return;
	else
		slowfn(lock);
}

static inline void rt_spin_lock_fastunlock(struct rt_mutex *lock,
					   void  (*slowfn)(struct rt_mutex *lock))
{
	if (likely(rt_mutex_cmpxchg_release(lock, current, NULL)))
		return;
	else
		slowfn(lock);
}
#ifdef CONFIG_SMP
/*
 * Note that owner is a speculative pointer and dereferencing relies
 * on rcu_read_lock() and the check against the lock owner.
 */
static int adaptive_wait(struct rt_mutex *lock,
			 struct task_struct *owner)
{
	int res = 0;

	rcu_read_lock();
	for (;;) {
		if (owner != rt_mutex_owner(lock))
			break;
		/*
		 * Ensure that owner->on_cpu is dereferenced _after_
		 * checking the above to be valid.
		 */
		barrier();
		if (!owner->on_cpu) {
			res = 1;
			break;
		}
		cpu_relax();
	}
	rcu_read_unlock();
	return res;
}
#else
static int adaptive_wait(struct rt_mutex *lock,
			 struct task_struct *orig_owner)
{
	return 1;
}
#endif

static int task_blocks_on_rt_mutex(struct rt_mutex *lock,
				   struct rt_mutex_waiter *waiter,
				   struct task_struct *task,
				   enum rtmutex_chainwalk chwalk);
/*
 * Slow path lock function spin_lock style: this variant is very
 * careful not to miss any non-lock wakeups.
 *
 * We store the current state under p->pi_lock in p->saved_state and
 * the try_to_wake_up() code handles this accordingly.
 */
void __sched rt_spin_lock_slowlock_locked(struct rt_mutex *lock,
					  struct rt_mutex_waiter *waiter,
					  unsigned long flags)
{
	struct task_struct *lock_owner, *self = current;
	struct rt_mutex_waiter *top_waiter;
	int ret;

	if (__try_to_take_rt_mutex(lock, self, NULL, STEAL_LATERAL))
		return;

	BUG_ON(rt_mutex_owner(lock) == self);

	/*
	 * We save whatever state the task is in and we'll restore it
	 * after acquiring the lock taking real wakeups into account
	 * as well. We are serialized via pi_lock against wakeups. See
	 * try_to_wake_up().
	 */
	raw_spin_lock(&self->pi_lock);
	self->saved_state = self->state;
	__set_current_state_no_track(TASK_UNINTERRUPTIBLE);
	raw_spin_unlock(&self->pi_lock);

	ret = task_blocks_on_rt_mutex(lock, waiter, self, RT_MUTEX_MIN_CHAINWALK);
	BUG_ON(ret);

	for (;;) {
		/* Try to acquire the lock again. */
		if (__try_to_take_rt_mutex(lock, self, waiter, STEAL_LATERAL))
			break;

		top_waiter = rt_mutex_top_waiter(lock);
		lock_owner = rt_mutex_owner(lock);

		raw_spin_unlock_irqrestore(&lock->wait_lock, flags);

		debug_rt_mutex_print_deadlock(waiter);

		if (top_waiter != waiter || adaptive_wait(lock, lock_owner))
			schedule();

		raw_spin_lock_irqsave(&lock->wait_lock, flags);

		raw_spin_lock(&self->pi_lock);
		__set_current_state_no_track(TASK_UNINTERRUPTIBLE);
		raw_spin_unlock(&self->pi_lock);
	}

	/*
	 * Restore the task state to current->saved_state. We set it
	 * to the original state above and the try_to_wake_up() code
	 * has possibly updated it when a real (non-rtmutex) wakeup
	 * happened while we were blocked. Clear saved_state so
	 * try_to_wakeup() does not get confused.
	 */
	raw_spin_lock(&self->pi_lock);
	__set_current_state_no_track(self->saved_state);
	self->saved_state = TASK_RUNNING;
	raw_spin_unlock(&self->pi_lock);

	/*
	 * try_to_take_rt_mutex() sets the waiter bit
	 * unconditionally. We might have to fix that up:
	 */
	fixup_rt_mutex_waiters(lock);

	BUG_ON(rt_mutex_has_waiters(lock) && waiter == rt_mutex_top_waiter(lock));
	BUG_ON(!RB_EMPTY_NODE(&waiter->tree_entry));
}

static void noinline __sched rt_spin_lock_slowlock(struct rt_mutex *lock)
{
	struct rt_mutex_waiter waiter;
	unsigned long flags;

	rt_mutex_init_waiter(&waiter, true);

	raw_spin_lock_irqsave(&lock->wait_lock, flags);
	rt_spin_lock_slowlock_locked(lock, &waiter, flags);
	raw_spin_unlock_irqrestore(&lock->wait_lock, flags);
	debug_rt_mutex_free_waiter(&waiter);
}

static bool __sched __rt_mutex_unlock_common(struct rt_mutex *lock,
					     struct wake_q_head *wake_q,
					     struct wake_q_head *wq_sleeper);
/*
 * Slow path to release a rt_mutex spin_lock style
 */
void __sched rt_spin_lock_slowunlock(struct rt_mutex *lock)
{
	unsigned long flags;
	DEFINE_WAKE_Q(wake_q);
	DEFINE_WAKE_Q(wake_sleeper_q);
	bool postunlock;

	raw_spin_lock_irqsave(&lock->wait_lock, flags);
	postunlock = __rt_mutex_unlock_common(lock, &wake_q, &wake_sleeper_q);
	raw_spin_unlock_irqrestore(&lock->wait_lock, flags);

	if (postunlock)
		rt_mutex_postunlock(&wake_q, &wake_sleeper_q);
}

void __lockfunc rt_spin_lock(spinlock_t *lock)
{
	migrate_disable();
	spin_acquire(&lock->dep_map, 0, 0, _RET_IP_);
	rt_spin_lock_fastlock(&lock->lock, rt_spin_lock_slowlock);
}
EXPORT_SYMBOL(rt_spin_lock);

void __lockfunc __rt_spin_lock(struct rt_mutex *lock)
{
	rt_spin_lock_fastlock(lock, rt_spin_lock_slowlock);
}

#ifdef CONFIG_DEBUG_LOCK_ALLOC
void __lockfunc rt_spin_lock_nested(spinlock_t *lock, int subclass)
{
	migrate_disable();
	spin_acquire(&lock->dep_map, subclass, 0, _RET_IP_);
	rt_spin_lock_fastlock(&lock->lock, rt_spin_lock_slowlock);
}
EXPORT_SYMBOL(rt_spin_lock_nested);
#endif

void __lockfunc rt_spin_unlock(spinlock_t *lock)
{
	/* NOTE: we always pass in '1' for nested, for simplicity */
	spin_release(&lock->dep_map, 1, _RET_IP_);
	rt_spin_lock_fastunlock(&lock->lock, rt_spin_lock_slowunlock);
	migrate_enable();
}
EXPORT_SYMBOL(rt_spin_unlock);

void __lockfunc __rt_spin_unlock(struct rt_mutex *lock)
{
	rt_spin_lock_fastunlock(lock, rt_spin_lock_slowunlock);
}
EXPORT_SYMBOL(__rt_spin_unlock);

/*
 * Wait for the lock to get unlocked: instead of polling for an unlock
 * (like raw spinlocks do), we lock and unlock, to force the kernel to
 * schedule if there's contention:
 */
void __lockfunc rt_spin_unlock_wait(spinlock_t *lock)
{
	spin_lock(lock);
	spin_unlock(lock);
}
EXPORT_SYMBOL(rt_spin_unlock_wait);

int __lockfunc rt_spin_trylock(spinlock_t *lock)
{
	int ret;

	migrate_disable();
	ret = __rt_mutex_trylock(&lock->lock);
	if (ret)
		spin_acquire(&lock->dep_map, 0, 1, _RET_IP_);
	else
		migrate_enable();
	return ret;
}
EXPORT_SYMBOL(rt_spin_trylock);

int __lockfunc rt_spin_trylock_bh(spinlock_t *lock)
{
	int ret;

	local_bh_disable();
	ret = __rt_mutex_trylock(&lock->lock);
	if (ret) {
		migrate_disable();
		spin_acquire(&lock->dep_map, 0, 1, _RET_IP_);
	} else
		local_bh_enable();
	return ret;
}
EXPORT_SYMBOL(rt_spin_trylock_bh);

int __lockfunc rt_spin_trylock_irqsave(spinlock_t *lock, unsigned long *flags)
{
	int ret;

	*flags = 0;
	ret = __rt_mutex_trylock(&lock->lock);
	if (ret) {
		migrate_disable();
		spin_acquire(&lock->dep_map, 0, 1, _RET_IP_);
	}
	return ret;
}
EXPORT_SYMBOL(rt_spin_trylock_irqsave);

int atomic_dec_and_spin_lock(atomic_t *atomic, spinlock_t *lock)
{
	/* Subtract 1 from counter unless that drops it to 0 (ie. it was 1) */
	if (atomic_add_unless(atomic, -1, 1))
		return 0;
	rt_spin_lock(lock);
	if (atomic_dec_and_test(atomic))
		return 1;
	rt_spin_unlock(lock);
	return 0;
}
EXPORT_SYMBOL(atomic_dec_and_spin_lock);

void
__rt_spin_lock_init(spinlock_t *lock, const char *name, struct lock_class_key *key)
{
#ifdef CONFIG_DEBUG_LOCK_ALLOC
	/*
	 * Make sure we are not reinitializing a held lock:
	 */
	debug_check_no_locks_freed((void *)lock, sizeof(*lock));
	lockdep_init_map(&lock->dep_map, name, key, 0);
#endif
}
EXPORT_SYMBOL(__rt_spin_lock_init);

#endif /* PREEMPT_RT_FULL */

#ifdef CONFIG_PREEMPT_RT_FULL
	static inline int __sched
__mutex_lock_check_stamp(struct rt_mutex *lock, struct ww_acquire_ctx *ctx)
{
	struct ww_mutex *ww = container_of(lock, struct ww_mutex, base.lock);
	struct ww_acquire_ctx *hold_ctx = ACCESS_ONCE(ww->ctx);

	if (!hold_ctx)
		return 0;

	if (unlikely(ctx == hold_ctx))
		return -EALREADY;

	if (ctx->stamp - hold_ctx->stamp <= LONG_MAX &&
	    (ctx->stamp != hold_ctx->stamp || ctx > hold_ctx)) {
#ifdef CONFIG_DEBUG_MUTEXES
		DEBUG_LOCKS_WARN_ON(ctx->contending_lock);
		ctx->contending_lock = ww;
#endif
		return -EDEADLK;
	}

	return 0;
}
#else
	static inline int __sched
__mutex_lock_check_stamp(struct rt_mutex *lock, struct ww_acquire_ctx *ctx)
{
	BUG();
	return 0;
}

#endif

static inline int
try_to_take_rt_mutex(struct rt_mutex *lock, struct task_struct *task,
		     struct rt_mutex_waiter *waiter)
{
	return __try_to_take_rt_mutex(lock, task, waiter, STEAL_NORMAL);
}

/*
 * Task blocks on lock.
 *
 * Prepare waiter and propagate pi chain
 *
 * This must be called with lock->wait_lock held and interrupts disabled
 */
static int task_blocks_on_rt_mutex(struct rt_mutex *lock,
				   struct rt_mutex_waiter *waiter,
				   struct task_struct *task,
				   enum rtmutex_chainwalk chwalk)
{
	struct task_struct *owner = rt_mutex_owner(lock);
	struct rt_mutex_waiter *top_waiter = waiter;
	struct rt_mutex *next_lock;
	int chain_walk = 0, res;

	lockdep_assert_held(&lock->wait_lock);

	/*
	 * Early deadlock detection. We really don't want the task to
	 * enqueue on itself just to untangle the mess later. It's not
	 * only an optimization. We drop the locks, so another waiter
	 * can come in before the chain walk detects the deadlock. So
	 * the other will detect the deadlock and return -EDEADLOCK,
	 * which is wrong, as the other waiter is not in a deadlock
	 * situation.
	 */
	if (owner == task)
		return -EDEADLK;

	raw_spin_lock(&task->pi_lock);
	/*
	 * In the case of futex requeue PI, this will be a proxy
	 * lock. The task will wake unaware that it is enqueueed on
	 * this lock. Avoid blocking on two locks and corrupting
	 * pi_blocked_on via the PI_WAKEUP_INPROGRESS
	 * flag. futex_wait_requeue_pi() sets this when it wakes up
	 * before requeue (due to a signal or timeout). Do not enqueue
	 * the task if PI_WAKEUP_INPROGRESS is set.
	 */
	if (task != current && task->pi_blocked_on == PI_WAKEUP_INPROGRESS) {
		raw_spin_unlock(&task->pi_lock);
		return -EAGAIN;
	}

       BUG_ON(rt_mutex_real_waiter(task->pi_blocked_on));

	waiter->task = task;
	waiter->lock = lock;
	waiter->prio = task->prio;
	waiter->deadline = task->dl.deadline;

	/* Get the top priority waiter on the lock */
	if (rt_mutex_has_waiters(lock))
		top_waiter = rt_mutex_top_waiter(lock);
	rt_mutex_enqueue(lock, waiter);

	task->pi_blocked_on = waiter;

	raw_spin_unlock(&task->pi_lock);

	if (!owner)
		return 0;

	raw_spin_lock(&owner->pi_lock);
	if (waiter == rt_mutex_top_waiter(lock)) {
		rt_mutex_dequeue_pi(owner, top_waiter);
		rt_mutex_enqueue_pi(owner, waiter);

		rt_mutex_adjust_prio(owner);
		if (rt_mutex_real_waiter(owner->pi_blocked_on))
			chain_walk = 1;
	} else if (rt_mutex_cond_detect_deadlock(waiter, chwalk)) {
		chain_walk = 1;
	}

	/* Store the lock on which owner is blocked or NULL */
	next_lock = task_blocked_on_lock(owner);

	raw_spin_unlock(&owner->pi_lock);
	/*
	 * Even if full deadlock detection is on, if the owner is not
	 * blocked itself, we can avoid finding this out in the chain
	 * walk.
	 */
	if (!chain_walk || !next_lock)
		return 0;

	/*
	 * The owner can't disappear while holding a lock,
	 * so the owner struct is protected by wait_lock.
	 * Gets dropped in rt_mutex_adjust_prio_chain()!
	 */
	get_task_struct(owner);

	raw_spin_unlock_irq(&lock->wait_lock);

	res = rt_mutex_adjust_prio_chain(owner, chwalk, lock,
					 next_lock, waiter, task);

	raw_spin_lock_irq(&lock->wait_lock);

	return res;
}

/*
 * Remove the top waiter from the current tasks pi waiter tree and
 * queue it up.
 *
 * Called with lock->wait_lock held and interrupts disabled.
 */
static void mark_wakeup_next_waiter(struct wake_q_head *wake_q,
				    struct wake_q_head *wake_sleeper_q,
				    struct rt_mutex *lock)
{
	struct rt_mutex_waiter *waiter;

	raw_spin_lock(&current->pi_lock);

	waiter = rt_mutex_top_waiter(lock);

	/*
	 * Remove it from current->pi_waiters and deboost.
	 *
	 * We must in fact deboost here in order to ensure we call
	 * rt_mutex_setprio() to update p->pi_top_task before the
	 * task unblocks.
	 */
	rt_mutex_dequeue_pi(current, waiter);
	rt_mutex_adjust_prio(current);

	/*
	 * As we are waking up the top waiter, and the waiter stays
	 * queued on the lock until it gets the lock, this lock
	 * obviously has waiters. Just set the bit here and this has
	 * the added benefit of forcing all new tasks into the
	 * slow path making sure no task of lower priority than
	 * the top waiter can steal this lock.
	 */
	lock->owner = (void *) RT_MUTEX_HAS_WAITERS;

	/*
	 * We deboosted before waking the top waiter task such that we don't
	 * run two tasks with the 'same' priority (and ensure the
	 * p->pi_top_task pointer points to a blocked task). This however can
	 * lead to priority inversion if we would get preempted after the
	 * deboost but before waking our donor task, hence the preempt_disable()
	 * before unlock.
	 *
	 * Pairs with preempt_enable() in rt_mutex_postunlock();
	 */
	preempt_disable();
	if (waiter->savestate)
		wake_q_add_sleeper(wake_sleeper_q, waiter->task);
	else
		wake_q_add(wake_q, waiter->task);
	raw_spin_unlock(&current->pi_lock);
}

/*
 * Remove a waiter from a lock and give up
 *
 * Must be called with lock->wait_lock held and interrupts disabled. I must
 * have just failed to try_to_take_rt_mutex().
 */
static void remove_waiter(struct rt_mutex *lock,
			  struct rt_mutex_waiter *waiter)
{
	bool is_top_waiter = (waiter == rt_mutex_top_waiter(lock));
	struct task_struct *owner = rt_mutex_owner(lock);
	struct rt_mutex *next_lock = NULL;

	lockdep_assert_held(&lock->wait_lock);

	raw_spin_lock(&current->pi_lock);
	rt_mutex_dequeue(lock, waiter);
	current->pi_blocked_on = NULL;
	raw_spin_unlock(&current->pi_lock);

	/*
	 * Only update priority if the waiter was the highest priority
	 * waiter of the lock and there is an owner to update.
	 */
	if (!owner || !is_top_waiter)
		return;

	raw_spin_lock(&owner->pi_lock);

	rt_mutex_dequeue_pi(owner, waiter);

	if (rt_mutex_has_waiters(lock))
		rt_mutex_enqueue_pi(owner, rt_mutex_top_waiter(lock));

	rt_mutex_adjust_prio(owner);

	/* Store the lock on which owner is blocked or NULL */
	if (rt_mutex_real_waiter(owner->pi_blocked_on))
		next_lock = task_blocked_on_lock(owner);

	raw_spin_unlock(&owner->pi_lock);

	/*
	 * Don't walk the chain, if the owner task is not blocked
	 * itself.
	 */
	if (!next_lock)
		return;

	/* gets dropped in rt_mutex_adjust_prio_chain()! */
	get_task_struct(owner);

	raw_spin_unlock_irq(&lock->wait_lock);

	rt_mutex_adjust_prio_chain(owner, RT_MUTEX_MIN_CHAINWALK, lock,
				   next_lock, NULL, current);

	raw_spin_lock_irq(&lock->wait_lock);
}

/*
 * Recheck the pi chain, in case we got a priority setting
 *
 * Called from sched_setscheduler
 */
void rt_mutex_adjust_pi(struct task_struct *task)
{
	struct rt_mutex_waiter *waiter;
	struct rt_mutex *next_lock;
	unsigned long flags;

	raw_spin_lock_irqsave(&task->pi_lock, flags);

	waiter = task->pi_blocked_on;
	if (!rt_mutex_real_waiter(waiter) ||
	    rt_mutex_waiter_equal(waiter, task_to_waiter(task))) {
		raw_spin_unlock_irqrestore(&task->pi_lock, flags);
		return;
	}
	next_lock = waiter->lock;

	/* gets dropped in rt_mutex_adjust_prio_chain()! */
	get_task_struct(task);

	raw_spin_unlock_irqrestore(&task->pi_lock, flags);
	rt_mutex_adjust_prio_chain(task, RT_MUTEX_MIN_CHAINWALK, NULL,
				   next_lock, NULL, task);
}

void rt_mutex_init_waiter(struct rt_mutex_waiter *waiter, bool savestate)
{
	debug_rt_mutex_init_waiter(waiter);
	RB_CLEAR_NODE(&waiter->pi_tree_entry);
	RB_CLEAR_NODE(&waiter->tree_entry);
	waiter->task = NULL;
	waiter->savestate = savestate;
}

/**
 * __rt_mutex_slowlock() - Perform the wait-wake-try-to-take loop
 * @lock:		 the rt_mutex to take
 * @state:		 the state the task should block in (TASK_INTERRUPTIBLE
 *			 or TASK_UNINTERRUPTIBLE)
 * @timeout:		 the pre-initialized and started timer, or NULL for none
 * @waiter:		 the pre-initialized rt_mutex_waiter
 *
 * Must be called with lock->wait_lock held and interrupts disabled
 */
static int __sched
__rt_mutex_slowlock(struct rt_mutex *lock, int state,
		    struct hrtimer_sleeper *timeout,
		    struct rt_mutex_waiter *waiter,
		    struct ww_acquire_ctx *ww_ctx)
{
	int ret = 0;

	for (;;) {
		/* Try to acquire the lock: */
		if (try_to_take_rt_mutex(lock, current, waiter))
			break;

		if (timeout && !timeout->task) {
			ret = -ETIMEDOUT;
			break;
		}
		if (signal_pending_state(state, current)) {
			ret = -EINTR;
			break;
		}

		if (ww_ctx && ww_ctx->acquired > 0) {
			ret = __mutex_lock_check_stamp(lock, ww_ctx);
			if (ret)
				break;
		}

		raw_spin_unlock_irq(&lock->wait_lock);

		debug_rt_mutex_print_deadlock(waiter);

		schedule();

		raw_spin_lock_irq(&lock->wait_lock);
		set_current_state(state);
	}

	__set_current_state(TASK_RUNNING);
	return ret;
}

static void rt_mutex_handle_deadlock(int res, int detect_deadlock,
				     struct rt_mutex_waiter *w)
{
	/*
	 * If the result is not -EDEADLOCK or the caller requested
	 * deadlock detection, nothing to do here.
	 */
	if (res != -EDEADLOCK || detect_deadlock)
		return;

	/*
	 * Yell lowdly and stop the task right here.
	 */
	rt_mutex_print_deadlock(w);
	while (1) {
		set_current_state(TASK_INTERRUPTIBLE);
		schedule();
	}
}

static __always_inline void ww_mutex_lock_acquired(struct ww_mutex *ww,
						   struct ww_acquire_ctx *ww_ctx)
{
#ifdef CONFIG_DEBUG_MUTEXES
	/*
	 * If this WARN_ON triggers, you used ww_mutex_lock to acquire,
	 * but released with a normal mutex_unlock in this call.
	 *
	 * This should never happen, always use ww_mutex_unlock.
	 */
	DEBUG_LOCKS_WARN_ON(ww->ctx);
<<<<<<< HEAD


	/*
	 * Not quite done after calling ww_acquire_done() ?
	 */
	DEBUG_LOCKS_WARN_ON(ww_ctx->done_acquire);

	if (ww_ctx->contending_lock) {
		/*
		 * After -EDEADLK you tried to
		 * acquire a different ww_mutex? Bad!
		 */
		DEBUG_LOCKS_WARN_ON(ww_ctx->contending_lock != ww);

		/*
		 * You called ww_mutex_lock after receiving -EDEADLK,
		 * but 'forgot' to unlock everything else first?
		 */
		DEBUG_LOCKS_WARN_ON(ww_ctx->acquired > 0);
		ww_ctx->contending_lock = NULL;
	}

	/*
	 * Naughty, using a different class will lead to undefined behavior!
	 */
=======

	/*
	 * Not quite done after calling ww_acquire_done() ?
	 */
	DEBUG_LOCKS_WARN_ON(ww_ctx->done_acquire);

	if (ww_ctx->contending_lock) {
		/*
		 * After -EDEADLK you tried to
		 * acquire a different ww_mutex? Bad!
		 */
		DEBUG_LOCKS_WARN_ON(ww_ctx->contending_lock != ww);

		/*
		 * You called ww_mutex_lock after receiving -EDEADLK,
		 * but 'forgot' to unlock everything else first?
		 */
		DEBUG_LOCKS_WARN_ON(ww_ctx->acquired > 0);
		ww_ctx->contending_lock = NULL;
	}

	/*
	 * Naughty, using a different class will lead to undefined behavior!
	 */
>>>>>>> 2f8f83c1
	DEBUG_LOCKS_WARN_ON(ww_ctx->ww_class != ww->ww_class);
#endif
	ww_ctx->acquired++;
}

#ifdef CONFIG_PREEMPT_RT_FULL
static void ww_mutex_account_lock(struct rt_mutex *lock,
				  struct ww_acquire_ctx *ww_ctx)
{
	struct ww_mutex *ww = container_of(lock, struct ww_mutex, base.lock);
	struct rt_mutex_waiter *waiter, *n;

	/*
	 * This branch gets optimized out for the common case,
	 * and is only important for ww_mutex_lock.
	 */
	ww_mutex_lock_acquired(ww, ww_ctx);
	ww->ctx = ww_ctx;

	/*
	 * Give any possible sleeping processes the chance to wake up,
	 * so they can recheck if they have to back off.
	 */
	rbtree_postorder_for_each_entry_safe(waiter, n, &lock->waiters.rb_root,
					     tree_entry) {
		/* XXX debug rt mutex waiter wakeup */

		BUG_ON(waiter->lock != lock);
		rt_mutex_wake_waiter(waiter);
	}
}

#else

static void ww_mutex_account_lock(struct rt_mutex *lock,
				  struct ww_acquire_ctx *ww_ctx)
{
	BUG();
}
#endif

int __sched rt_mutex_slowlock_locked(struct rt_mutex *lock, int state,
				     struct hrtimer_sleeper *timeout,
				     enum rtmutex_chainwalk chwalk,
				     struct ww_acquire_ctx *ww_ctx,
				     struct rt_mutex_waiter *waiter)
{
	int ret;

#ifdef CONFIG_PREEMPT_RT_FULL
	if (ww_ctx) {
		struct ww_mutex *ww;

		ww = container_of(lock, struct ww_mutex, base.lock);
		if (unlikely(ww_ctx == READ_ONCE(ww->ctx)))
			return -EALREADY;
	}
#endif

	/* Try to acquire the lock again: */
	if (try_to_take_rt_mutex(lock, current, NULL)) {
		if (ww_ctx)
			ww_mutex_account_lock(lock, ww_ctx);
		return 0;
	}

	set_current_state(state);

	/* Setup the timer, when timeout != NULL */
	if (unlikely(timeout))
		hrtimer_start_expires(&timeout->timer, HRTIMER_MODE_ABS);

	ret = task_blocks_on_rt_mutex(lock, waiter, current, chwalk);

	if (likely(!ret)) {
		/* sleep on the mutex */
		ret = __rt_mutex_slowlock(lock, state, timeout, waiter,
					  ww_ctx);
	} else if (ww_ctx) {
		/* ww_mutex received EDEADLK, let it become EALREADY */
		ret = __mutex_lock_check_stamp(lock, ww_ctx);
		BUG_ON(!ret);
	}

	if (unlikely(ret)) {
		__set_current_state(TASK_RUNNING);
		if (rt_mutex_has_waiters(lock))
			remove_waiter(lock, waiter);
		/* ww_mutex want to report EDEADLK/EALREADY, let them */
		if (!ww_ctx)
			rt_mutex_handle_deadlock(ret, chwalk, waiter);
	} else if (ww_ctx) {
		ww_mutex_account_lock(lock, ww_ctx);
	}

	/*
	 * try_to_take_rt_mutex() sets the waiter bit
	 * unconditionally. We might have to fix that up.
	 */
	fixup_rt_mutex_waiters(lock);
	return ret;
}

/*
 * Slow path lock function:
 */
static int __sched
rt_mutex_slowlock(struct rt_mutex *lock, int state,
		  struct hrtimer_sleeper *timeout,
		  enum rtmutex_chainwalk chwalk,
		  struct ww_acquire_ctx *ww_ctx)
{
	struct rt_mutex_waiter waiter;
	unsigned long flags;
	int ret = 0;

	rt_mutex_init_waiter(&waiter, false);

	/*
	 * Technically we could use raw_spin_[un]lock_irq() here, but this can
	 * be called in early boot if the cmpxchg() fast path is disabled
	 * (debug, no architecture support). In this case we will acquire the
	 * rtmutex with lock->wait_lock held. But we cannot unconditionally
	 * enable interrupts in that early boot case. So we need to use the
	 * irqsave/restore variants.
	 */
	raw_spin_lock_irqsave(&lock->wait_lock, flags);

	ret = rt_mutex_slowlock_locked(lock, state, timeout, chwalk, ww_ctx,
				       &waiter);

	raw_spin_unlock_irqrestore(&lock->wait_lock, flags);

	/* Remove pending timer: */
	if (unlikely(timeout))
		hrtimer_cancel(&timeout->timer);

	debug_rt_mutex_free_waiter(&waiter);

	return ret;
}

static inline int __rt_mutex_slowtrylock(struct rt_mutex *lock)
{
	int ret = try_to_take_rt_mutex(lock, current, NULL);

	/*
	 * try_to_take_rt_mutex() sets the lock waiters bit
	 * unconditionally. Clean this up.
	 */
	fixup_rt_mutex_waiters(lock);

	return ret;
}

/*
 * Slow path try-lock function:
 */
static inline int rt_mutex_slowtrylock(struct rt_mutex *lock)
{
	unsigned long flags;
	int ret;

	/*
	 * If the lock already has an owner we fail to get the lock.
	 * This can be done without taking the @lock->wait_lock as
	 * it is only being read, and this is a trylock anyway.
	 */
	if (rt_mutex_owner(lock))
		return 0;

	/*
	 * The mutex has currently no owner. Lock the wait lock and try to
	 * acquire the lock. We use irqsave here to support early boot calls.
	 */
	raw_spin_lock_irqsave(&lock->wait_lock, flags);

	ret = __rt_mutex_slowtrylock(lock);

	raw_spin_unlock_irqrestore(&lock->wait_lock, flags);

	return ret;
}

/*
 * Slow path to release a rt-mutex.
 *
 * Return whether the current task needs to call rt_mutex_postunlock().
 */
static bool __sched rt_mutex_slowunlock(struct rt_mutex *lock,
					struct wake_q_head *wake_q,
					struct wake_q_head *wake_sleeper_q)
{
	unsigned long flags;

	/* irqsave required to support early boot calls */
	raw_spin_lock_irqsave(&lock->wait_lock, flags);

	debug_rt_mutex_unlock(lock);

	/*
	 * We must be careful here if the fast path is enabled. If we
	 * have no waiters queued we cannot set owner to NULL here
	 * because of:
	 *
	 * foo->lock->owner = NULL;
	 *			rtmutex_lock(foo->lock);   <- fast path
	 *			free = atomic_dec_and_test(foo->refcnt);
	 *			rtmutex_unlock(foo->lock); <- fast path
	 *			if (free)
	 *				kfree(foo);
	 * raw_spin_unlock(foo->lock->wait_lock);
	 *
	 * So for the fastpath enabled kernel:
	 *
	 * Nothing can set the waiters bit as long as we hold
	 * lock->wait_lock. So we do the following sequence:
	 *
	 *	owner = rt_mutex_owner(lock);
	 *	clear_rt_mutex_waiters(lock);
	 *	raw_spin_unlock(&lock->wait_lock);
	 *	if (cmpxchg(&lock->owner, owner, 0) == owner)
	 *		return;
	 *	goto retry;
	 *
	 * The fastpath disabled variant is simple as all access to
	 * lock->owner is serialized by lock->wait_lock:
	 *
	 *	lock->owner = NULL;
	 *	raw_spin_unlock(&lock->wait_lock);
	 */
	while (!rt_mutex_has_waiters(lock)) {
		/* Drops lock->wait_lock ! */
		if (unlock_rt_mutex_safe(lock, flags) == true)
			return false;
		/* Relock the rtmutex and try again */
		raw_spin_lock_irqsave(&lock->wait_lock, flags);
	}

	/*
	 * The wakeup next waiter path does not suffer from the above
	 * race. See the comments there.
	 *
	 * Queue the next waiter for wakeup once we release the wait_lock.
	 */
	mark_wakeup_next_waiter(wake_q, wake_sleeper_q, lock);
	raw_spin_unlock_irqrestore(&lock->wait_lock, flags);

	return true; /* call rt_mutex_postunlock() */
}

/*
 * debug aware fast / slowpath lock,trylock,unlock
 *
 * The atomic acquire/release ops are compiled away, when either the
 * architecture does not support cmpxchg or when debugging is enabled.
 */
static inline int
rt_mutex_fastlock(struct rt_mutex *lock, int state,
		  struct ww_acquire_ctx *ww_ctx,
		  int (*slowfn)(struct rt_mutex *lock, int state,
				struct hrtimer_sleeper *timeout,
				enum rtmutex_chainwalk chwalk,
				struct ww_acquire_ctx *ww_ctx))
{
	if (likely(rt_mutex_cmpxchg_acquire(lock, NULL, current)))
		return 0;

	/*
	 * If rt_mutex blocks, the function sched_submit_work will not call
	 * blk_schedule_flush_plug (because tsk_is_pi_blocked would be true).
	 * We must call blk_schedule_flush_plug here, if we don't call it,
	 * a deadlock in device mapper may happen.
	 */
	if (unlikely(blk_needs_flush_plug(current)))
		blk_schedule_flush_plug(current);

	return slowfn(lock, state, NULL, RT_MUTEX_MIN_CHAINWALK, ww_ctx);
}

static inline int
rt_mutex_timed_fastlock(struct rt_mutex *lock, int state,
			struct hrtimer_sleeper *timeout,
			enum rtmutex_chainwalk chwalk,
			struct ww_acquire_ctx *ww_ctx,
			int (*slowfn)(struct rt_mutex *lock, int state,
				      struct hrtimer_sleeper *timeout,
				      enum rtmutex_chainwalk chwalk,
				      struct ww_acquire_ctx *ww_ctx))
{
	if (chwalk == RT_MUTEX_MIN_CHAINWALK &&
	    likely(rt_mutex_cmpxchg_acquire(lock, NULL, current)))
		return 0;

	if (unlikely(blk_needs_flush_plug(current)))
		blk_schedule_flush_plug(current);

	return slowfn(lock, state, timeout, chwalk, ww_ctx);
}

static inline int
rt_mutex_fasttrylock(struct rt_mutex *lock,
		     int (*slowfn)(struct rt_mutex *lock))
{
	if (likely(rt_mutex_cmpxchg_acquire(lock, NULL, current)))
		return 1;

	return slowfn(lock);
}

/*
 * Performs the wakeup of the the top-waiter and re-enables preemption.
 */
void rt_mutex_postunlock(struct wake_q_head *wake_q,
			 struct wake_q_head *wake_sleeper_q)
{
	wake_up_q(wake_q);
	wake_up_q_sleeper(wake_sleeper_q);

	/* Pairs with preempt_disable() in rt_mutex_slowunlock() */
	preempt_enable();
}

static inline void
rt_mutex_fastunlock(struct rt_mutex *lock,
		    bool (*slowfn)(struct rt_mutex *lock,
				   struct wake_q_head *wqh,
				   struct wake_q_head *wq_sleeper))
{
	DEFINE_WAKE_Q(wake_q);
	DEFINE_WAKE_Q(wake_sleeper_q);

	if (likely(rt_mutex_cmpxchg_release(lock, current, NULL)))
		return;

	if (slowfn(lock, &wake_q, &wake_sleeper_q))
		rt_mutex_postunlock(&wake_q, &wake_sleeper_q);
}

int __sched __rt_mutex_lock_state(struct rt_mutex *lock, int state)
{
	might_sleep();
	return rt_mutex_fastlock(lock, state, NULL, rt_mutex_slowlock);
}

/**
 * rt_mutex_lock_state - lock a rt_mutex with a given state
 *
 * @lock:      The rt_mutex to be locked
 * @state:     The state to set when blocking on the rt_mutex
 */
static int __sched rt_mutex_lock_state(struct rt_mutex *lock, int state)
{
	int ret;

	mutex_acquire(&lock->dep_map, 0, 0, _RET_IP_);
	ret = __rt_mutex_lock_state(lock, state);
	if (ret)
		mutex_release(&lock->dep_map, 1, _RET_IP_);
	return ret;
}

/**
 * rt_mutex_lock - lock a rt_mutex
 *
 * @lock: the rt_mutex to be locked
 */
void __sched rt_mutex_lock(struct rt_mutex *lock)
{
	rt_mutex_lock_state(lock, TASK_UNINTERRUPTIBLE);
}
EXPORT_SYMBOL_GPL(rt_mutex_lock);

/**
 * rt_mutex_lock_interruptible - lock a rt_mutex interruptible
 *
 * @lock:		the rt_mutex to be locked
 *
 * Returns:
 *  0		on success
 * -EINTR	when interrupted by a signal
 */
int __sched rt_mutex_lock_interruptible(struct rt_mutex *lock)
{
	return rt_mutex_lock_state(lock, TASK_INTERRUPTIBLE);
}
EXPORT_SYMBOL_GPL(rt_mutex_lock_interruptible);

/*
 * Futex variant, must not use fastpath.
 */
int __sched rt_mutex_futex_trylock(struct rt_mutex *lock)
{
	return rt_mutex_slowtrylock(lock);
}

int __sched __rt_mutex_futex_trylock(struct rt_mutex *lock)
{
	return __rt_mutex_slowtrylock(lock);
}

/**
 * rt_mutex_lock_killable - lock a rt_mutex killable
 *
 * @lock:              the rt_mutex to be locked
 * @detect_deadlock:   deadlock detection on/off
 *
 * Returns:
 *  0          on success
 * -EINTR      when interrupted by a signal
 */
int __sched rt_mutex_lock_killable(struct rt_mutex *lock)
{
	return rt_mutex_lock_state(lock, TASK_KILLABLE);
}
EXPORT_SYMBOL_GPL(rt_mutex_lock_killable);

/**
 * rt_mutex_timed_lock - lock a rt_mutex interruptible
 *			the timeout structure is provided
 *			by the caller
 *
 * @lock:		the rt_mutex to be locked
 * @timeout:		timeout structure or NULL (no timeout)
 *
 * Returns:
 *  0		on success
 * -EINTR	when interrupted by a signal
 * -ETIMEDOUT	when the timeout expired
 */
int
rt_mutex_timed_lock(struct rt_mutex *lock, struct hrtimer_sleeper *timeout)
{
	int ret;

	might_sleep();

	mutex_acquire(&lock->dep_map, 0, 0, _RET_IP_);
	ret = rt_mutex_timed_fastlock(lock, TASK_INTERRUPTIBLE, timeout,
				       RT_MUTEX_MIN_CHAINWALK,
				       NULL,
				       rt_mutex_slowlock);
	if (ret)
		mutex_release(&lock->dep_map, 1, _RET_IP_);

	return ret;
}
EXPORT_SYMBOL_GPL(rt_mutex_timed_lock);

int __sched __rt_mutex_trylock(struct rt_mutex *lock)
{
#ifdef CONFIG_PREEMPT_RT_FULL
	if (WARN_ON_ONCE(in_irq() || in_nmi()))
#else
	if (WARN_ON_ONCE(in_irq() || in_nmi() || in_serving_softirq()))
#endif
		return 0;

	return rt_mutex_fasttrylock(lock, rt_mutex_slowtrylock);
}

/**
 * rt_mutex_trylock - try to lock a rt_mutex
 *
 * @lock:	the rt_mutex to be locked
 *
 * This function can only be called in thread context. It's safe to
 * call it from atomic regions, but not from hard interrupt or soft
 * interrupt context.
 *
 * Returns 1 on success and 0 on contention
 */
int __sched rt_mutex_trylock(struct rt_mutex *lock)
{
	int ret;

	ret = __rt_mutex_trylock(lock);
	if (ret)
		mutex_acquire(&lock->dep_map, 0, 1, _RET_IP_);

	return ret;
}
EXPORT_SYMBOL_GPL(rt_mutex_trylock);

void __sched __rt_mutex_unlock(struct rt_mutex *lock)
{
	rt_mutex_fastunlock(lock, rt_mutex_slowunlock);
}

/**
 * rt_mutex_unlock - unlock a rt_mutex
 *
 * @lock: the rt_mutex to be unlocked
 */
void __sched rt_mutex_unlock(struct rt_mutex *lock)
{
	mutex_release(&lock->dep_map, 1, _RET_IP_);
	__rt_mutex_unlock(lock);
}
EXPORT_SYMBOL_GPL(rt_mutex_unlock);

static bool __sched __rt_mutex_unlock_common(struct rt_mutex *lock,
					     struct wake_q_head *wake_q,
					     struct wake_q_head *wq_sleeper)
{
	lockdep_assert_held(&lock->wait_lock);

	debug_rt_mutex_unlock(lock);

	if (!rt_mutex_has_waiters(lock)) {
		lock->owner = NULL;
		return false; /* done */
	}

	/*
	 * We've already deboosted, mark_wakeup_next_waiter() will
	 * retain preempt_disabled when we drop the wait_lock, to
	 * avoid inversion prior to the wakeup.  preempt_disable()
	 * therein pairs with rt_mutex_postunlock().
	 */
	mark_wakeup_next_waiter(wake_q, wq_sleeper, lock);

	return true; /* call postunlock() */
}

/**
 * Futex variant, that since futex variants do not use the fast-path, can be
 * simple and will not need to retry.
 */
bool __sched __rt_mutex_futex_unlock(struct rt_mutex *lock,
				    struct wake_q_head *wake_q,
				    struct wake_q_head *wq_sleeper)
{
	return __rt_mutex_unlock_common(lock, wake_q, wq_sleeper);
}

void __sched rt_mutex_futex_unlock(struct rt_mutex *lock)
{
	DEFINE_WAKE_Q(wake_q);
	DEFINE_WAKE_Q(wake_sleeper_q);
	unsigned long flags;
	bool postunlock;

	raw_spin_lock_irqsave(&lock->wait_lock, flags);
	postunlock = __rt_mutex_futex_unlock(lock, &wake_q, &wake_sleeper_q);
	raw_spin_unlock_irqrestore(&lock->wait_lock, flags);

	if (postunlock)
		rt_mutex_postunlock(&wake_q, &wake_sleeper_q);
}

/**
 * rt_mutex_destroy - mark a mutex unusable
 * @lock: the mutex to be destroyed
 *
 * This function marks the mutex uninitialized, and any subsequent
 * use of the mutex is forbidden. The mutex must not be locked when
 * this function is called.
 */
void rt_mutex_destroy(struct rt_mutex *lock)
{
	WARN_ON(rt_mutex_is_locked(lock));
#ifdef CONFIG_DEBUG_RT_MUTEXES
	lock->magic = NULL;
#endif
}
EXPORT_SYMBOL_GPL(rt_mutex_destroy);

/**
 * __rt_mutex_init - initialize the rt lock
 *
 * @lock: the rt lock to be initialized
 *
 * Initialize the rt lock to unlocked state.
 *
 * Initializing of a locked rt lock is not allowed
 */
void __rt_mutex_init(struct rt_mutex *lock, const char *name,
		     struct lock_class_key *key)
{
	lock->owner = NULL;
	raw_spin_lock_init(&lock->wait_lock);
	lock->waiters = RB_ROOT_CACHED;

	if (name && key)
		debug_rt_mutex_init(lock, name, key);
}
EXPORT_SYMBOL(__rt_mutex_init);

/**
 * rt_mutex_init_proxy_locked - initialize and lock a rt_mutex on behalf of a
 *				proxy owner
 *
 * @lock:	the rt_mutex to be locked
 * @proxy_owner:the task to set as owner
 *
 * No locking. Caller has to do serializing itself
 *
 * Special API call for PI-futex support. This initializes the rtmutex and
 * assigns it to @proxy_owner. Concurrent operations on the rtmutex are not
 * possible at this point because the pi_state which contains the rtmutex
 * is not yet visible to other tasks.
 */
void rt_mutex_init_proxy_locked(struct rt_mutex *lock,
				struct task_struct *proxy_owner)
{
	__rt_mutex_init(lock, NULL, NULL);
#ifdef CONFIG_DEBUG_SPINLOCK
	/*
	 * get another key class for the wait_lock. LOCK_PI and UNLOCK_PI is
	 * holding the ->wait_lock of the proxy_lock while unlocking a sleeping
	 * lock.
	 */
	raw_spin_lock_init(&lock->wait_lock);
#endif
	debug_rt_mutex_proxy_lock(lock, proxy_owner);
	rt_mutex_set_owner(lock, proxy_owner);
}

/**
 * rt_mutex_proxy_unlock - release a lock on behalf of owner
 *
 * @lock:	the rt_mutex to be locked
 *
 * No locking. Caller has to do serializing itself
 *
 * Special API call for PI-futex support. This merrily cleans up the rtmutex
 * (debugging) state. Concurrent operations on this rt_mutex are not
 * possible because it belongs to the pi_state which is about to be freed
 * and it is not longer visible to other tasks.
 */
void rt_mutex_proxy_unlock(struct rt_mutex *lock,
			   struct task_struct *proxy_owner)
{
	debug_rt_mutex_proxy_unlock(lock);
	rt_mutex_set_owner(lock, NULL);
}

int __rt_mutex_start_proxy_lock(struct rt_mutex *lock,
			      struct rt_mutex_waiter *waiter,
			      struct task_struct *task)
{
	int ret;

	if (try_to_take_rt_mutex(lock, task, NULL))
		return 1;

#ifdef CONFIG_PREEMPT_RT_FULL
	/*
	 * In PREEMPT_RT there's an added race.
	 * If the task, that we are about to requeue, times out,
	 * it can set the PI_WAKEUP_INPROGRESS. This tells the requeue
	 * to skip this task. But right after the task sets
	 * its pi_blocked_on to PI_WAKEUP_INPROGRESS it can then
	 * block on the spin_lock(&hb->lock), which in RT is an rtmutex.
	 * This will replace the PI_WAKEUP_INPROGRESS with the actual
	 * lock that it blocks on. We *must not* place this task
	 * on this proxy lock in that case.
	 *
	 * To prevent this race, we first take the task's pi_lock
	 * and check if it has updated its pi_blocked_on. If it has,
	 * we assume that it woke up and we return -EAGAIN.
	 * Otherwise, we set the task's pi_blocked_on to
	 * PI_REQUEUE_INPROGRESS, so that if the task is waking up
	 * it will know that we are in the process of requeuing it.
	 */
	raw_spin_lock(&task->pi_lock);
	if (task->pi_blocked_on) {
		raw_spin_unlock(&task->pi_lock);
		return -EAGAIN;
	}
	task->pi_blocked_on = PI_REQUEUE_INPROGRESS;
	raw_spin_unlock(&task->pi_lock);
#endif

	/* We enforce deadlock detection for futexes */
	ret = task_blocks_on_rt_mutex(lock, waiter, task,
				      RT_MUTEX_FULL_CHAINWALK);

	if (ret && !rt_mutex_owner(lock)) {
		/*
		 * Reset the return value. We might have
		 * returned with -EDEADLK and the owner
		 * released the lock while we were walking the
		 * pi chain.  Let the waiter sort it out.
		 */
		ret = 0;
	}

	if (ret && rt_mutex_has_waiters(lock))
		remove_waiter(lock, waiter);

	debug_rt_mutex_print_deadlock(waiter);

	return ret;
}

/**
 * rt_mutex_start_proxy_lock() - Start lock acquisition for another task
 * @lock:		the rt_mutex to take
 * @waiter:		the pre-initialized rt_mutex_waiter
 * @task:		the task to prepare
 *
 * Returns:
 *  0 - task blocked on lock
 *  1 - acquired the lock for task, caller should wake it up
 * <0 - error
 *
 * Special API call for FUTEX_REQUEUE_PI support.
 */
int rt_mutex_start_proxy_lock(struct rt_mutex *lock,
			      struct rt_mutex_waiter *waiter,
			      struct task_struct *task)
{
	int ret;

	raw_spin_lock_irq(&lock->wait_lock);
	ret = __rt_mutex_start_proxy_lock(lock, waiter, task);
	raw_spin_unlock_irq(&lock->wait_lock);

	return ret;
}

/**
 * rt_mutex_next_owner - return the next owner of the lock
 *
 * @lock: the rt lock query
 *
 * Returns the next owner of the lock or NULL
 *
 * Caller has to serialize against other accessors to the lock
 * itself.
 *
 * Special API call for PI-futex support
 */
struct task_struct *rt_mutex_next_owner(struct rt_mutex *lock)
{
	if (!rt_mutex_has_waiters(lock))
		return NULL;

	return rt_mutex_top_waiter(lock)->task;
}

/**
 * rt_mutex_wait_proxy_lock() - Wait for lock acquisition
 * @lock:		the rt_mutex we were woken on
 * @to:			the timeout, null if none. hrtimer should already have
 *			been started.
 * @waiter:		the pre-initialized rt_mutex_waiter
 *
 * Wait for the the lock acquisition started on our behalf by
 * rt_mutex_start_proxy_lock(). Upon failure, the caller must call
 * rt_mutex_cleanup_proxy_lock().
 *
 * Returns:
 *  0 - success
 * <0 - error, one of -EINTR, -ETIMEDOUT
 *
 * Special API call for PI-futex support
 */
int rt_mutex_wait_proxy_lock(struct rt_mutex *lock,
			       struct hrtimer_sleeper *to,
			       struct rt_mutex_waiter *waiter)
{
	struct task_struct *tsk = current;
	int ret;

	raw_spin_lock_irq(&lock->wait_lock);
	/* sleep on the mutex */
	set_current_state(TASK_INTERRUPTIBLE);
	ret = __rt_mutex_slowlock(lock, TASK_INTERRUPTIBLE, to, waiter, NULL);
	/*
	 * try_to_take_rt_mutex() sets the waiter bit unconditionally. We might
	 * have to fix that up.
	 */
	fixup_rt_mutex_waiters(lock);
	/*
	 * RT has a problem here when the wait got interrupted by a timeout
	 * or a signal. task->pi_blocked_on is still set. The task must
	 * acquire the hash bucket lock when returning from this function.
	 *
	 * If the hash bucket lock is contended then the
	 * BUG_ON(rt_mutex_real_waiter(task->pi_blocked_on)) in
	 * task_blocks_on_rt_mutex() will trigger. This can be avoided by
	 * clearing task->pi_blocked_on which removes the task from the
	 * boosting chain of the rtmutex. That's correct because the task
	 * is not longer blocked on it.
	 */
	if (ret) {
		raw_spin_lock(&tsk->pi_lock);
		tsk->pi_blocked_on = NULL;
		raw_spin_unlock(&tsk->pi_lock);
	}

	raw_spin_unlock_irq(&lock->wait_lock);

	return ret;
}

/**
 * rt_mutex_cleanup_proxy_lock() - Cleanup failed lock acquisition
 * @lock:		the rt_mutex we were woken on
 * @waiter:		the pre-initialized rt_mutex_waiter
 *
 * Attempt to clean up after a failed rt_mutex_wait_proxy_lock().
 *
 * Unless we acquired the lock; we're still enqueued on the wait-list and can
 * in fact still be granted ownership until we're removed. Therefore we can
 * find we are in fact the owner and must disregard the
 * rt_mutex_wait_proxy_lock() failure.
 *
 * Returns:
 *  true  - did the cleanup, we done.
 *  false - we acquired the lock after rt_mutex_wait_proxy_lock() returned,
 *          caller should disregards its return value.
 *
 * Special API call for PI-futex support
 */
bool rt_mutex_cleanup_proxy_lock(struct rt_mutex *lock,
				 struct rt_mutex_waiter *waiter)
{
	bool cleanup = false;

	raw_spin_lock_irq(&lock->wait_lock);
	/*
	 * Do an unconditional try-lock, this deals with the lock stealing
	 * state where __rt_mutex_futex_unlock() -> mark_wakeup_next_waiter()
	 * sets a NULL owner.
	 *
	 * We're not interested in the return value, because the subsequent
	 * test on rt_mutex_owner() will infer that. If the trylock succeeded,
	 * we will own the lock and it will have removed the waiter. If we
	 * failed the trylock, we're still not owner and we need to remove
	 * ourselves.
	 */
	try_to_take_rt_mutex(lock, current, waiter);
	/*
	 * Unless we're the owner; we're still enqueued on the wait_list.
	 * So check if we became owner, if not, take us off the wait_list.
	 */
	if (rt_mutex_owner(lock) != current) {
		remove_waiter(lock, waiter);
		cleanup = true;
	}
	/*
	 * try_to_take_rt_mutex() sets the waiter bit unconditionally. We might
	 * have to fix that up.
	 */
	fixup_rt_mutex_waiters(lock);

	raw_spin_unlock_irq(&lock->wait_lock);

	return cleanup;
}

static inline int
ww_mutex_deadlock_injection(struct ww_mutex *lock, struct ww_acquire_ctx *ctx)
{
#ifdef CONFIG_DEBUG_WW_MUTEX_SLOWPATH
	unsigned tmp;

	if (ctx->deadlock_inject_countdown-- == 0) {
		tmp = ctx->deadlock_inject_interval;
		if (tmp > UINT_MAX/4)
			tmp = UINT_MAX;
		else
			tmp = tmp*2 + tmp + tmp/2;

		ctx->deadlock_inject_interval = tmp;
		ctx->deadlock_inject_countdown = tmp;
		ctx->contending_lock = lock;

		ww_mutex_unlock(lock);

		return -EDEADLK;
	}
#endif

	return 0;
}

#ifdef CONFIG_PREEMPT_RT_FULL
int __sched
ww_mutex_lock_interruptible(struct ww_mutex *lock, struct ww_acquire_ctx *ctx)
{
	int ret;

	might_sleep();

	mutex_acquire_nest(&lock->base.dep_map, 0, 0,
			   ctx ? &ctx->dep_map : NULL, _RET_IP_);
	ret = rt_mutex_slowlock(&lock->base.lock, TASK_INTERRUPTIBLE, NULL, 0,
				ctx);
	if (ret)
		mutex_release(&lock->base.dep_map, 1, _RET_IP_);
	else if (!ret && ctx && ctx->acquired > 1)
		return ww_mutex_deadlock_injection(lock, ctx);

	return ret;
}
EXPORT_SYMBOL_GPL(ww_mutex_lock_interruptible);

int __sched
ww_mutex_lock(struct ww_mutex *lock, struct ww_acquire_ctx *ctx)
{
	int ret;

	might_sleep();

	mutex_acquire_nest(&lock->base.dep_map, 0, 0,
			   ctx ? &ctx->dep_map : NULL, _RET_IP_);
	ret = rt_mutex_slowlock(&lock->base.lock, TASK_UNINTERRUPTIBLE, NULL, 0,
				ctx);
	if (ret)
		mutex_release(&lock->base.dep_map, 1, _RET_IP_);
	else if (!ret && ctx && ctx->acquired > 1)
		return ww_mutex_deadlock_injection(lock, ctx);

	return ret;
}
EXPORT_SYMBOL_GPL(ww_mutex_lock);

void __sched ww_mutex_unlock(struct ww_mutex *lock)
{
	int nest = !!lock->ctx;

	/*
	 * The unlocking fastpath is the 0->1 transition from 'locked'
	 * into 'unlocked' state:
	 */
	if (nest) {
#ifdef CONFIG_DEBUG_MUTEXES
		DEBUG_LOCKS_WARN_ON(!lock->ctx->acquired);
#endif
		if (lock->ctx->acquired > 0)
			lock->ctx->acquired--;
		lock->ctx = NULL;
	}

	mutex_release(&lock->base.dep_map, nest, _RET_IP_);
	__rt_mutex_unlock(&lock->base.lock);
}
EXPORT_SYMBOL(ww_mutex_unlock);

int __rt_mutex_owner_current(struct rt_mutex *lock)
{
	return rt_mutex_owner(lock) == current;
}
EXPORT_SYMBOL(__rt_mutex_owner_current);
#endif<|MERGE_RESOLUTION|>--- conflicted
+++ resolved
@@ -1642,8 +1642,6 @@
 	 * This should never happen, always use ww_mutex_unlock.
 	 */
 	DEBUG_LOCKS_WARN_ON(ww->ctx);
-<<<<<<< HEAD
-
 
 	/*
 	 * Not quite done after calling ww_acquire_done() ?
@@ -1668,32 +1666,6 @@
 	/*
 	 * Naughty, using a different class will lead to undefined behavior!
 	 */
-=======
-
-	/*
-	 * Not quite done after calling ww_acquire_done() ?
-	 */
-	DEBUG_LOCKS_WARN_ON(ww_ctx->done_acquire);
-
-	if (ww_ctx->contending_lock) {
-		/*
-		 * After -EDEADLK you tried to
-		 * acquire a different ww_mutex? Bad!
-		 */
-		DEBUG_LOCKS_WARN_ON(ww_ctx->contending_lock != ww);
-
-		/*
-		 * You called ww_mutex_lock after receiving -EDEADLK,
-		 * but 'forgot' to unlock everything else first?
-		 */
-		DEBUG_LOCKS_WARN_ON(ww_ctx->acquired > 0);
-		ww_ctx->contending_lock = NULL;
-	}
-
-	/*
-	 * Naughty, using a different class will lead to undefined behavior!
-	 */
->>>>>>> 2f8f83c1
 	DEBUG_LOCKS_WARN_ON(ww_ctx->ww_class != ww->ww_class);
 #endif
 	ww_ctx->acquired++;
