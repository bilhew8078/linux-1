/* SPDX-License-Identifier: GPL-2.0 */
#undef TRACE_SYSTEM
#define TRACE_SYSTEM irq_vectors

#if !defined(_TRACE_IRQ_VECTORS_H) || defined(TRACE_HEADER_MULTI_READ)
#define _TRACE_IRQ_VECTORS_H

#include <linux/tracepoint.h>
#include <asm/trace/common.h>

#ifdef CONFIG_X86_LOCAL_APIC

extern int trace_resched_ipi_reg(void);
extern void trace_resched_ipi_unreg(void);

DECLARE_EVENT_CLASS(x86_irq_vector,

	TP_PROTO(int vector),

	TP_ARGS(vector),

	TP_STRUCT__entry(
		__field(		int,	vector	)
	),

	TP_fast_assign(
		__entry->vector = vector;
	),

	TP_printk("vector=%d", __entry->vector) );

#define DEFINE_IRQ_VECTOR_EVENT(name)		\
DEFINE_EVENT_FN(x86_irq_vector, name##_entry,	\
	TP_PROTO(int vector),			\
	TP_ARGS(vector), NULL, NULL);		\
DEFINE_EVENT_FN(x86_irq_vector, name##_exit,	\
	TP_PROTO(int vector),			\
	TP_ARGS(vector), NULL, NULL);

#define DEFINE_RESCHED_IPI_EVENT(name)		\
DEFINE_EVENT_FN(x86_irq_vector, name##_entry,	\
	TP_PROTO(int vector),			\
	TP_ARGS(vector),			\
	trace_resched_ipi_reg,			\
	trace_resched_ipi_unreg);		\
DEFINE_EVENT_FN(x86_irq_vector, name##_exit,	\
	TP_PROTO(int vector),			\
	TP_ARGS(vector),			\
	trace_resched_ipi_reg,			\
	trace_resched_ipi_unreg);

/*
 * local_timer - called when entering/exiting a local timer interrupt
 * vector handler
 */
DEFINE_IRQ_VECTOR_EVENT(local_timer);

/*
 * spurious_apic - called when entering/exiting a spurious apic vector handler
 */
DEFINE_IRQ_VECTOR_EVENT(spurious_apic);

/*
 * error_apic - called when entering/exiting an error apic vector handler
 */
DEFINE_IRQ_VECTOR_EVENT(error_apic);

/*
 * x86_platform_ipi - called when entering/exiting a x86 platform ipi interrupt
 * vector handler
 */
DEFINE_IRQ_VECTOR_EVENT(x86_platform_ipi);

#ifdef CONFIG_IRQ_WORK
/*
 * irq_work - called when entering/exiting a irq work interrupt
 * vector handler
 */
DEFINE_IRQ_VECTOR_EVENT(irq_work);

/*
 * We must dis-allow sampling irq_work_exit() because perf event sampling
 * itself can cause irq_work, which would lead to an infinite loop;
 *
 *  1) irq_work_exit happens
 *  2) generates perf sample
 *  3) generates irq_work
 *  4) goto 1
 */
TRACE_EVENT_PERF_PERM(irq_work_exit, is_sampling_event(p_event) ? -EPERM : 0);
#endif

/*
 * The ifdef is required because that tracepoint macro hell emits tracepoint
 * code in files which include this header even if the tracepoint is not
 * enabled. Brilliant stuff that.
 */
#ifdef CONFIG_SMP
/*
 * reschedule - called when entering/exiting a reschedule vector handler
 */
DEFINE_RESCHED_IPI_EVENT(reschedule);

/*
 * call_function - called when entering/exiting a call function interrupt
 * vector handler
 */
DEFINE_IRQ_VECTOR_EVENT(call_function);

/*
 * call_function_single - called when entering/exiting a call function
 * single interrupt vector handler
 */
DEFINE_IRQ_VECTOR_EVENT(call_function_single);
#endif

#ifdef CONFIG_X86_MCE_THRESHOLD
/*
 * threshold_apic - called when entering/exiting a threshold apic interrupt
 * vector handler
 */
DEFINE_IRQ_VECTOR_EVENT(threshold_apic);
#endif

#ifdef CONFIG_X86_MCE_AMD
/*
 * deferred_error_apic - called when entering/exiting a deferred apic interrupt
 * vector handler
 */
DEFINE_IRQ_VECTOR_EVENT(deferred_error_apic);
#endif

#ifdef CONFIG_X86_THERMAL_VECTOR
/*
 * thermal_apic - called when entering/exiting a thermal apic interrupt
 * vector handler
 */
DEFINE_IRQ_VECTOR_EVENT(thermal_apic);
#endif

TRACE_EVENT(vector_config,

	TP_PROTO(unsigned int irq, unsigned int vector,
		 unsigned int cpu, unsigned int apicdest),

	TP_ARGS(irq, vector, cpu, apicdest),

	TP_STRUCT__entry(
		__field(	unsigned int,	irq		)
		__field(	unsigned int,	vector		)
		__field(	unsigned int,	cpu		)
		__field(	unsigned int,	apicdest	)
	),

	TP_fast_assign(
		__entry->irq		= irq;
		__entry->vector		= vector;
		__entry->cpu		= cpu;
		__entry->apicdest	= apicdest;
	),

	TP_printk("irq=%u vector=%u cpu=%u apicdest=0x%08x",
		  __entry->irq, __entry->vector, __entry->cpu,
		  __entry->apicdest)
);

DECLARE_EVENT_CLASS(vector_mod,

	TP_PROTO(unsigned int irq, unsigned int vector,
		 unsigned int cpu, unsigned int prev_vector,
		 unsigned int prev_cpu),

	TP_ARGS(irq, vector, cpu, prev_vector, prev_cpu),

	TP_STRUCT__entry(
		__field(	unsigned int,	irq		)
		__field(	unsigned int,	vector		)
		__field(	unsigned int,	cpu		)
		__field(	unsigned int,	prev_vector	)
		__field(	unsigned int,	prev_cpu	)
	),

	TP_fast_assign(
		__entry->irq		= irq;
		__entry->vector		= vector;
		__entry->cpu		= cpu;
		__entry->prev_vector	= prev_vector;
		__entry->prev_cpu	= prev_cpu;

	),

	TP_printk("irq=%u vector=%u cpu=%u prev_vector=%u prev_cpu=%u",
		  __entry->irq, __entry->vector, __entry->cpu,
		  __entry->prev_vector, __entry->prev_cpu)
);

#define DEFINE_IRQ_VECTOR_MOD_EVENT(name)				\
DEFINE_EVENT_FN(vector_mod, name,					\
	TP_PROTO(unsigned int irq, unsigned int vector,			\
		 unsigned int cpu, unsigned int prev_vector,		\
		 unsigned int prev_cpu),				\
	TP_ARGS(irq, vector, cpu, prev_vector, prev_cpu), NULL, NULL);	\

DEFINE_IRQ_VECTOR_MOD_EVENT(vector_update);
DEFINE_IRQ_VECTOR_MOD_EVENT(vector_clear);

DECLARE_EVENT_CLASS(vector_reserve,

	TP_PROTO(unsigned int irq, int ret),

	TP_ARGS(irq, ret),

	TP_STRUCT__entry(
		__field(	unsigned int,	irq	)
		__field(	int,		ret	)
	),

	TP_fast_assign(
		__entry->irq = irq;
		__entry->ret = ret;
	),

	TP_printk("irq=%u ret=%d", __entry->irq, __entry->ret)
);

#define DEFINE_IRQ_VECTOR_RESERVE_EVENT(name)	\
DEFINE_EVENT_FN(vector_reserve, name,	\
	TP_PROTO(unsigned int irq, int ret),	\
	TP_ARGS(irq, ret), NULL, NULL);		\

DEFINE_IRQ_VECTOR_RESERVE_EVENT(vector_reserve_managed);
DEFINE_IRQ_VECTOR_RESERVE_EVENT(vector_reserve);

TRACE_EVENT(vector_alloc,

	TP_PROTO(unsigned int irq, unsigned int vector, bool reserved,
		 int ret),

	TP_ARGS(irq, vector, ret, reserved),

	TP_STRUCT__entry(
		__field(	unsigned int,	irq		)
		__field(	unsigned int,	vector		)
		__field(	bool,		reserved	)
		__field(	int,		ret		)
	),

	TP_fast_assign(
		__entry->irq		= irq;
		__entry->vector		= ret < 0 ? 0 : vector;
		__entry->reserved	= reserved;
		__entry->ret		= ret > 0 ? 0 : ret;
	),

	TP_printk("irq=%u vector=%u reserved=%d ret=%d",
		  __entry->irq, __entry->vector,
		  __entry->reserved, __entry->ret)
);

TRACE_EVENT(vector_alloc_managed,

	TP_PROTO(unsigned int irq, unsigned int vector,
		 int ret),

	TP_ARGS(irq, vector, ret),

	TP_STRUCT__entry(
		__field(	unsigned int,	irq		)
		__field(	unsigned int,	vector		)
		__field(	int,		ret		)
	),

	TP_fast_assign(
		__entry->irq		= irq;
		__entry->vector		= ret < 0 ? 0 : vector;
		__entry->ret		= ret > 0 ? 0 : ret;
	),

	TP_printk("irq=%u vector=%u ret=%d",
		  __entry->irq, __entry->vector, __entry->ret)
);

DECLARE_EVENT_CLASS(vector_activate,

	TP_PROTO(unsigned int irq, bool is_managed, bool can_reserve,
<<<<<<< HEAD
		 bool early),

	TP_ARGS(irq, is_managed, can_reserve, early),
=======
		 bool reserve),

	TP_ARGS(irq, is_managed, can_reserve, reserve),
>>>>>>> 5fa4ec9c

	TP_STRUCT__entry(
		__field(	unsigned int,	irq		)
		__field(	bool,		is_managed	)
		__field(	bool,		can_reserve	)
<<<<<<< HEAD
		__field(	bool,		early		)
=======
		__field(	bool,		reserve		)
>>>>>>> 5fa4ec9c
	),

	TP_fast_assign(
		__entry->irq		= irq;
		__entry->is_managed	= is_managed;
		__entry->can_reserve	= can_reserve;
<<<<<<< HEAD
		__entry->early		= early;
	),

	TP_printk("irq=%u is_managed=%d can_reserve=%d early=%d",
		  __entry->irq, __entry->is_managed, __entry->can_reserve,
		  __entry->early)
=======
		__entry->reserve	= reserve;
	),

	TP_printk("irq=%u is_managed=%d can_reserve=%d reserve=%d",
		  __entry->irq, __entry->is_managed, __entry->can_reserve,
		  __entry->reserve)
>>>>>>> 5fa4ec9c
);

#define DEFINE_IRQ_VECTOR_ACTIVATE_EVENT(name)				\
DEFINE_EVENT_FN(vector_activate, name,					\
	TP_PROTO(unsigned int irq, bool is_managed,			\
<<<<<<< HEAD
		 bool can_reserve, bool early),				\
	TP_ARGS(irq, is_managed, can_reserve, early), NULL, NULL);	\
=======
		 bool can_reserve, bool reserve),			\
	TP_ARGS(irq, is_managed, can_reserve, reserve), NULL, NULL);	\
>>>>>>> 5fa4ec9c

DEFINE_IRQ_VECTOR_ACTIVATE_EVENT(vector_activate);
DEFINE_IRQ_VECTOR_ACTIVATE_EVENT(vector_deactivate);

TRACE_EVENT(vector_teardown,

	TP_PROTO(unsigned int irq, bool is_managed, bool has_reserved),

	TP_ARGS(irq, is_managed, has_reserved),

	TP_STRUCT__entry(
		__field(	unsigned int,	irq		)
		__field(	bool,		is_managed	)
		__field(	bool,		has_reserved	)
	),

	TP_fast_assign(
		__entry->irq		= irq;
		__entry->is_managed	= is_managed;
		__entry->has_reserved	= has_reserved;
	),

	TP_printk("irq=%u is_managed=%d has_reserved=%d",
		  __entry->irq, __entry->is_managed, __entry->has_reserved)
);

TRACE_EVENT(vector_setup,

	TP_PROTO(unsigned int irq, bool is_legacy, int ret),

	TP_ARGS(irq, is_legacy, ret),

	TP_STRUCT__entry(
		__field(	unsigned int,	irq		)
		__field(	bool,		is_legacy	)
		__field(	int,		ret		)
	),

	TP_fast_assign(
		__entry->irq		= irq;
		__entry->is_legacy	= is_legacy;
		__entry->ret		= ret;
	),

	TP_printk("irq=%u is_legacy=%d ret=%d",
		  __entry->irq, __entry->is_legacy, __entry->ret)
);

TRACE_EVENT(vector_free_moved,

	TP_PROTO(unsigned int irq, unsigned int cpu, unsigned int vector,
		 bool is_managed),

	TP_ARGS(irq, cpu, vector, is_managed),

	TP_STRUCT__entry(
		__field(	unsigned int,	irq		)
		__field(	unsigned int,	cpu		)
		__field(	unsigned int,	vector		)
		__field(	bool,		is_managed	)
	),

	TP_fast_assign(
		__entry->irq		= irq;
		__entry->cpu		= cpu;
		__entry->vector		= vector;
		__entry->is_managed	= is_managed;
	),

	TP_printk("irq=%u cpu=%u vector=%u is_managed=%d",
		  __entry->irq, __entry->cpu, __entry->vector,
		  __entry->is_managed)
);


#endif /* CONFIG_X86_LOCAL_APIC */

#undef TRACE_INCLUDE_PATH
#define TRACE_INCLUDE_PATH .
#define TRACE_INCLUDE_FILE irq_vectors
#endif /*  _TRACE_IRQ_VECTORS_H */

/* This part must be outside protection */
#include <trace/define_trace.h><|MERGE_RESOLUTION|>--- conflicted
+++ resolved
@@ -283,58 +283,34 @@
 DECLARE_EVENT_CLASS(vector_activate,
 
 	TP_PROTO(unsigned int irq, bool is_managed, bool can_reserve,
-<<<<<<< HEAD
-		 bool early),
-
-	TP_ARGS(irq, is_managed, can_reserve, early),
-=======
 		 bool reserve),
 
 	TP_ARGS(irq, is_managed, can_reserve, reserve),
->>>>>>> 5fa4ec9c
 
 	TP_STRUCT__entry(
 		__field(	unsigned int,	irq		)
 		__field(	bool,		is_managed	)
 		__field(	bool,		can_reserve	)
-<<<<<<< HEAD
-		__field(	bool,		early		)
-=======
 		__field(	bool,		reserve		)
->>>>>>> 5fa4ec9c
 	),
 
 	TP_fast_assign(
 		__entry->irq		= irq;
 		__entry->is_managed	= is_managed;
 		__entry->can_reserve	= can_reserve;
-<<<<<<< HEAD
-		__entry->early		= early;
-	),
-
-	TP_printk("irq=%u is_managed=%d can_reserve=%d early=%d",
-		  __entry->irq, __entry->is_managed, __entry->can_reserve,
-		  __entry->early)
-=======
 		__entry->reserve	= reserve;
 	),
 
 	TP_printk("irq=%u is_managed=%d can_reserve=%d reserve=%d",
 		  __entry->irq, __entry->is_managed, __entry->can_reserve,
 		  __entry->reserve)
->>>>>>> 5fa4ec9c
 );
 
 #define DEFINE_IRQ_VECTOR_ACTIVATE_EVENT(name)				\
 DEFINE_EVENT_FN(vector_activate, name,					\
 	TP_PROTO(unsigned int irq, bool is_managed,			\
-<<<<<<< HEAD
-		 bool can_reserve, bool early),				\
-	TP_ARGS(irq, is_managed, can_reserve, early), NULL, NULL);	\
-=======
 		 bool can_reserve, bool reserve),			\
 	TP_ARGS(irq, is_managed, can_reserve, reserve), NULL, NULL);	\
->>>>>>> 5fa4ec9c
 
 DEFINE_IRQ_VECTOR_ACTIVATE_EVENT(vector_activate);
 DEFINE_IRQ_VECTOR_ACTIVATE_EVENT(vector_deactivate);
