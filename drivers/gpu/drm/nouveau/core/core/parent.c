--- conflicted
+++ resolved
@@ -86,11 +86,7 @@
 	sclass = nv_parent(parent)->sclass;
 	while (sclass) {
 		if (++nr < size)
-<<<<<<< HEAD
-			lclass[nr] = sclass->oclass->handle;
-=======
 			lclass[nr] = sclass->oclass->handle & 0xffff;
->>>>>>> 9e82bf01
 		sclass = sclass->sclass;
 	}
 
@@ -100,11 +96,7 @@
 		if (engine && (oclass = engine->sclass)) {
 			while (oclass->ofuncs) {
 				if (++nr < size)
-<<<<<<< HEAD
-					lclass[nr] = oclass->handle;
-=======
 					lclass[nr] = oclass->handle & 0xffff;
->>>>>>> 9e82bf01
 				oclass++;
 			}
 		}
