// SPDX-License-Identifier: GPL-2.0+
/*
 *  Driver for AMBA serial ports
 *
 *  Based on drivers/char/serial.c, by Linus Torvalds, Theodore Ts'o.
 *
 *  Copyright 1999 ARM Limited
 *  Copyright (C) 2000 Deep Blue Solutions Ltd.
 *  Copyright (C) 2010 ST-Ericsson SA
 *
 * This is a generic driver for ARM AMBA-type serial ports.  They
 * have a lot of 16550-like features, but are not register compatible.
 * Note that although they do have CTS, DCD and DSR inputs, they do
 * not have an RI input, nor do they have DTR or RTS outputs.  If
 * required, these have to be supplied via some other means (eg, GPIO)
 * and hooked into this driver.
 */


#if defined(CONFIG_SERIAL_AMBA_PL011_CONSOLE) && defined(CONFIG_MAGIC_SYSRQ)
#define SUPPORT_SYSRQ
#endif

#include <linux/module.h>
#include <linux/ioport.h>
#include <linux/init.h>
#include <linux/console.h>
#include <linux/sysrq.h>
#include <linux/device.h>
#include <linux/tty.h>
#include <linux/tty_flip.h>
#include <linux/serial_core.h>
#include <linux/serial.h>
#include <linux/amba/bus.h>
#include <linux/amba/serial.h>
#include <linux/clk.h>
#include <linux/slab.h>
#include <linux/dmaengine.h>
#include <linux/dma-mapping.h>
#include <linux/scatterlist.h>
#include <linux/delay.h>
#include <linux/types.h>
#include <linux/of.h>
#include <linux/of_device.h>
#include <linux/pinctrl/consumer.h>
#include <linux/sizes.h>
#include <linux/io.h>
#include <linux/acpi.h>

#include "amba-pl011.h"

#define UART_NR			14

#define SERIAL_AMBA_MAJOR	204
#define SERIAL_AMBA_MINOR	64
#define SERIAL_AMBA_NR		UART_NR

#define AMBA_ISR_PASS_LIMIT	256

#define UART_DR_ERROR		(UART011_DR_OE|UART011_DR_BE|UART011_DR_PE|UART011_DR_FE)
#define UART_DUMMY_DR_RX	(1 << 16)

static u16 pl011_std_offsets[REG_ARRAY_SIZE] = {
	[REG_DR] = UART01x_DR,
	[REG_FR] = UART01x_FR,
	[REG_LCRH_RX] = UART011_LCRH,
	[REG_LCRH_TX] = UART011_LCRH,
	[REG_IBRD] = UART011_IBRD,
	[REG_FBRD] = UART011_FBRD,
	[REG_CR] = UART011_CR,
	[REG_IFLS] = UART011_IFLS,
	[REG_IMSC] = UART011_IMSC,
	[REG_RIS] = UART011_RIS,
	[REG_MIS] = UART011_MIS,
	[REG_ICR] = UART011_ICR,
	[REG_DMACR] = UART011_DMACR,
};

/* There is by now at least one vendor with differing details, so handle it */
struct vendor_data {
	const u16		*reg_offset;
	unsigned int		ifls;
	unsigned int		fr_busy;
	unsigned int		fr_dsr;
	unsigned int		fr_cts;
	unsigned int		fr_ri;
	unsigned int		inv_fr;
	bool			access_32b;
	bool			oversampling;
	bool			dma_threshold;
	bool			cts_event_workaround;
	bool			always_enabled;
	bool			fixed_options;

	unsigned int (*get_fifosize)(struct amba_device *dev);
};

static unsigned int get_fifosize_arm(struct amba_device *dev)
{
	return amba_rev(dev) < 3 ? 16 : 32;
}

static struct vendor_data vendor_arm = {
	.reg_offset		= pl011_std_offsets,
	.ifls			= UART011_IFLS_RX4_8|UART011_IFLS_TX4_8,
	.fr_busy		= UART01x_FR_BUSY,
	.fr_dsr			= UART01x_FR_DSR,
	.fr_cts			= UART01x_FR_CTS,
	.fr_ri			= UART011_FR_RI,
	.oversampling		= false,
	.dma_threshold		= false,
	.cts_event_workaround	= false,
	.always_enabled		= false,
	.fixed_options		= false,
	.get_fifosize		= get_fifosize_arm,
};

static const struct vendor_data vendor_sbsa = {
	.reg_offset		= pl011_std_offsets,
	.fr_busy		= UART01x_FR_BUSY,
	.fr_dsr			= UART01x_FR_DSR,
	.fr_cts			= UART01x_FR_CTS,
	.fr_ri			= UART011_FR_RI,
	.access_32b		= true,
	.oversampling		= false,
	.dma_threshold		= false,
	.cts_event_workaround	= false,
	.always_enabled		= true,
	.fixed_options		= true,
};

#ifdef CONFIG_ACPI_SPCR_TABLE
static const struct vendor_data vendor_qdt_qdf2400_e44 = {
	.reg_offset		= pl011_std_offsets,
	.fr_busy		= UART011_FR_TXFE,
	.fr_dsr			= UART01x_FR_DSR,
	.fr_cts			= UART01x_FR_CTS,
	.fr_ri			= UART011_FR_RI,
	.inv_fr			= UART011_FR_TXFE,
	.access_32b		= true,
	.oversampling		= false,
	.dma_threshold		= false,
	.cts_event_workaround	= false,
	.always_enabled		= true,
	.fixed_options		= true,
};
#endif

static u16 pl011_st_offsets[REG_ARRAY_SIZE] = {
	[REG_DR] = UART01x_DR,
	[REG_ST_DMAWM] = ST_UART011_DMAWM,
	[REG_ST_TIMEOUT] = ST_UART011_TIMEOUT,
	[REG_FR] = UART01x_FR,
	[REG_LCRH_RX] = ST_UART011_LCRH_RX,
	[REG_LCRH_TX] = ST_UART011_LCRH_TX,
	[REG_IBRD] = UART011_IBRD,
	[REG_FBRD] = UART011_FBRD,
	[REG_CR] = UART011_CR,
	[REG_IFLS] = UART011_IFLS,
	[REG_IMSC] = UART011_IMSC,
	[REG_RIS] = UART011_RIS,
	[REG_MIS] = UART011_MIS,
	[REG_ICR] = UART011_ICR,
	[REG_DMACR] = UART011_DMACR,
	[REG_ST_XFCR] = ST_UART011_XFCR,
	[REG_ST_XON1] = ST_UART011_XON1,
	[REG_ST_XON2] = ST_UART011_XON2,
	[REG_ST_XOFF1] = ST_UART011_XOFF1,
	[REG_ST_XOFF2] = ST_UART011_XOFF2,
	[REG_ST_ITCR] = ST_UART011_ITCR,
	[REG_ST_ITIP] = ST_UART011_ITIP,
	[REG_ST_ABCR] = ST_UART011_ABCR,
	[REG_ST_ABIMSC] = ST_UART011_ABIMSC,
};

static unsigned int get_fifosize_st(struct amba_device *dev)
{
	return 64;
}

static struct vendor_data vendor_st = {
	.reg_offset		= pl011_st_offsets,
	.ifls			= UART011_IFLS_RX_HALF|UART011_IFLS_TX_HALF,
	.fr_busy		= UART01x_FR_BUSY,
	.fr_dsr			= UART01x_FR_DSR,
	.fr_cts			= UART01x_FR_CTS,
	.fr_ri			= UART011_FR_RI,
	.oversampling		= true,
	.dma_threshold		= true,
	.cts_event_workaround	= true,
	.always_enabled		= false,
	.fixed_options		= false,
	.get_fifosize		= get_fifosize_st,
};

static const u16 pl011_zte_offsets[REG_ARRAY_SIZE] = {
	[REG_DR] = ZX_UART011_DR,
	[REG_FR] = ZX_UART011_FR,
	[REG_LCRH_RX] = ZX_UART011_LCRH,
	[REG_LCRH_TX] = ZX_UART011_LCRH,
	[REG_IBRD] = ZX_UART011_IBRD,
	[REG_FBRD] = ZX_UART011_FBRD,
	[REG_CR] = ZX_UART011_CR,
	[REG_IFLS] = ZX_UART011_IFLS,
	[REG_IMSC] = ZX_UART011_IMSC,
	[REG_RIS] = ZX_UART011_RIS,
	[REG_MIS] = ZX_UART011_MIS,
	[REG_ICR] = ZX_UART011_ICR,
	[REG_DMACR] = ZX_UART011_DMACR,
};

static unsigned int get_fifosize_zte(struct amba_device *dev)
{
	return 16;
}

static struct vendor_data vendor_zte = {
	.reg_offset		= pl011_zte_offsets,
	.access_32b		= true,
	.ifls			= UART011_IFLS_RX4_8|UART011_IFLS_TX4_8,
	.fr_busy		= ZX_UART01x_FR_BUSY,
	.fr_dsr			= ZX_UART01x_FR_DSR,
	.fr_cts			= ZX_UART01x_FR_CTS,
	.fr_ri			= ZX_UART011_FR_RI,
	.get_fifosize		= get_fifosize_zte,
};

/* Deals with DMA transactions */

struct pl011_sgbuf {
	struct scatterlist sg;
	char *buf;
};

struct pl011_dmarx_data {
	struct dma_chan		*chan;
	struct completion	complete;
	bool			use_buf_b;
	struct pl011_sgbuf	sgbuf_a;
	struct pl011_sgbuf	sgbuf_b;
	dma_cookie_t		cookie;
	bool			running;
	struct timer_list	timer;
	unsigned int last_residue;
	unsigned long last_jiffies;
	bool auto_poll_rate;
	unsigned int poll_rate;
	unsigned int poll_timeout;
};

struct pl011_dmatx_data {
	struct dma_chan		*chan;
	struct scatterlist	sg;
	char			*buf;
	bool			queued;
};

/*
 * We wrap our port structure around the generic uart_port.
 */
struct uart_amba_port {
	struct uart_port	port;
	const u16		*reg_offset;
	struct clk		*clk;
	const struct vendor_data *vendor;
	unsigned int		dmacr;		/* dma control reg */
	unsigned int		im;		/* interrupt mask */
	unsigned int		old_status;
	unsigned int		fifosize;	/* vendor-specific */
	unsigned int		old_cr;		/* state during shutdown */
	unsigned int		fixed_baud;	/* vendor-set fixed baud rate */
	char			type[12];
	bool			irq_locked;	/* in irq, unreleased lock */
#ifdef CONFIG_DMA_ENGINE
	/* DMA stuff */
	bool			using_tx_dma;
	bool			using_rx_dma;
	struct pl011_dmarx_data dmarx;
	struct pl011_dmatx_data	dmatx;
	bool			dma_probed;
#endif
};

static unsigned int pl011_reg_to_offset(const struct uart_amba_port *uap,
	unsigned int reg)
{
	return uap->reg_offset[reg];
}

static unsigned int pl011_read(const struct uart_amba_port *uap,
	unsigned int reg)
{
	void __iomem *addr = uap->port.membase + pl011_reg_to_offset(uap, reg);

	return (uap->port.iotype == UPIO_MEM32) ?
		readl_relaxed(addr) : readw_relaxed(addr);
}

static void pl011_write(unsigned int val, const struct uart_amba_port *uap,
	unsigned int reg)
{
	void __iomem *addr = uap->port.membase + pl011_reg_to_offset(uap, reg);

	if (uap->port.iotype == UPIO_MEM32)
		writel_relaxed(val, addr);
	else
		writew_relaxed(val, addr);
}

/*
 * Reads up to 256 characters from the FIFO or until it's empty and
 * inserts them into the TTY layer. Returns the number of characters
 * read from the FIFO.
 */
static int pl011_fifo_to_tty(struct uart_amba_port *uap)
{
	u16 status;
	unsigned int ch, flag, fifotaken;

	for (fifotaken = 0; fifotaken != 256; fifotaken++) {
		status = pl011_read(uap, REG_FR);
		if (status & UART01x_FR_RXFE)
			break;

		/* Take chars from the FIFO and update status */
		ch = pl011_read(uap, REG_DR) | UART_DUMMY_DR_RX;
		flag = TTY_NORMAL;
		uap->port.icount.rx++;

		if (unlikely(ch & UART_DR_ERROR)) {
			if (ch & UART011_DR_BE) {
				ch &= ~(UART011_DR_FE | UART011_DR_PE);
				uap->port.icount.brk++;
				if (uart_handle_break(&uap->port))
					continue;
			} else if (ch & UART011_DR_PE)
				uap->port.icount.parity++;
			else if (ch & UART011_DR_FE)
				uap->port.icount.frame++;
			if (ch & UART011_DR_OE)
				uap->port.icount.overrun++;

			ch &= uap->port.read_status_mask;

			if (ch & UART011_DR_BE)
				flag = TTY_BREAK;
			else if (ch & UART011_DR_PE)
				flag = TTY_PARITY;
			else if (ch & UART011_DR_FE)
				flag = TTY_FRAME;
		}

		if (uart_handle_sysrq_char(&uap->port, ch & 255))
			continue;

		uart_insert_char(&uap->port, ch, UART011_DR_OE, ch, flag);
	}

	return fifotaken;
}


/*
 * All the DMA operation mode stuff goes inside this ifdef.
 * This assumes that you have a generic DMA device interface,
 * no custom DMA interfaces are supported.
 */
#ifdef CONFIG_DMA_ENGINE

#define PL011_DMA_BUFFER_SIZE PAGE_SIZE

static int pl011_sgbuf_init(struct dma_chan *chan, struct pl011_sgbuf *sg,
	enum dma_data_direction dir)
{
	dma_addr_t dma_addr;

	sg->buf = dma_alloc_coherent(chan->device->dev,
		PL011_DMA_BUFFER_SIZE, &dma_addr, GFP_KERNEL);
	if (!sg->buf)
		return -ENOMEM;

	sg_init_table(&sg->sg, 1);
	sg_set_page(&sg->sg, phys_to_page(dma_addr),
		PL011_DMA_BUFFER_SIZE, offset_in_page(dma_addr));
	sg_dma_address(&sg->sg) = dma_addr;
	sg_dma_len(&sg->sg) = PL011_DMA_BUFFER_SIZE;

	return 0;
}

static void pl011_sgbuf_free(struct dma_chan *chan, struct pl011_sgbuf *sg,
	enum dma_data_direction dir)
{
	if (sg->buf) {
		dma_free_coherent(chan->device->dev,
			PL011_DMA_BUFFER_SIZE, sg->buf,
			sg_dma_address(&sg->sg));
	}
}

static void pl011_dma_probe(struct uart_amba_port *uap)
{
	/* DMA is the sole user of the platform data right now */
	struct amba_pl011_data *plat = dev_get_platdata(uap->port.dev);
	struct device *dev = uap->port.dev;
	struct dma_slave_config tx_conf = {
		.dst_addr = uap->port.mapbase +
				 pl011_reg_to_offset(uap, REG_DR),
		.dst_addr_width = DMA_SLAVE_BUSWIDTH_1_BYTE,
		.direction = DMA_MEM_TO_DEV,
		.dst_maxburst = uap->fifosize >> 1,
		.device_fc = false,
	};
	struct dma_chan *chan;
	dma_cap_mask_t mask;

	uap->dma_probed = true;
	chan = dma_request_slave_channel_reason(dev, "tx");
	if (IS_ERR(chan)) {
		if (PTR_ERR(chan) == -EPROBE_DEFER) {
			uap->dma_probed = false;
			return;
		}

		/* We need platform data */
		if (!plat || !plat->dma_filter) {
			dev_info(uap->port.dev, "no DMA platform data\n");
			return;
		}

		/* Try to acquire a generic DMA engine slave TX channel */
		dma_cap_zero(mask);
		dma_cap_set(DMA_SLAVE, mask);

		chan = dma_request_channel(mask, plat->dma_filter,
						plat->dma_tx_param);
		if (!chan) {
			dev_err(uap->port.dev, "no TX DMA channel!\n");
			return;
		}
	}

	dmaengine_slave_config(chan, &tx_conf);
	uap->dmatx.chan = chan;

	dev_info(uap->port.dev, "DMA channel TX %s\n",
		 dma_chan_name(uap->dmatx.chan));

	/* Optionally make use of an RX channel as well */
	chan = dma_request_slave_channel(dev, "rx");

	if (!chan && plat && plat->dma_rx_param) {
		chan = dma_request_channel(mask, plat->dma_filter, plat->dma_rx_param);

		if (!chan) {
			dev_err(uap->port.dev, "no RX DMA channel!\n");
			return;
		}
	}

	if (chan) {
		struct dma_slave_config rx_conf = {
			.src_addr = uap->port.mapbase +
				pl011_reg_to_offset(uap, REG_DR),
			.src_addr_width = DMA_SLAVE_BUSWIDTH_1_BYTE,
			.direction = DMA_DEV_TO_MEM,
			.src_maxburst = uap->fifosize >> 2,
			.device_fc = false,
		};
		struct dma_slave_caps caps;

		/*
		 * Some DMA controllers provide information on their capabilities.
		 * If the controller does, check for suitable residue processing
		 * otherwise assime all is well.
		 */
		if (0 == dma_get_slave_caps(chan, &caps)) {
			if (caps.residue_granularity ==
					DMA_RESIDUE_GRANULARITY_DESCRIPTOR) {
				dma_release_channel(chan);
				dev_info(uap->port.dev,
					"RX DMA disabled - no residue processing\n");
				return;
			}
		}
		dmaengine_slave_config(chan, &rx_conf);
		uap->dmarx.chan = chan;

		uap->dmarx.auto_poll_rate = false;
		if (plat && plat->dma_rx_poll_enable) {
			/* Set poll rate if specified. */
			if (plat->dma_rx_poll_rate) {
				uap->dmarx.auto_poll_rate = false;
				uap->dmarx.poll_rate = plat->dma_rx_poll_rate;
			} else {
				/*
				 * 100 ms defaults to poll rate if not
				 * specified. This will be adjusted with
				 * the baud rate at set_termios.
				 */
				uap->dmarx.auto_poll_rate = true;
				uap->dmarx.poll_rate =  100;
			}
			/* 3 secs defaults poll_timeout if not specified. */
			if (plat->dma_rx_poll_timeout)
				uap->dmarx.poll_timeout =
					plat->dma_rx_poll_timeout;
			else
				uap->dmarx.poll_timeout = 3000;
		} else if (!plat && dev->of_node) {
			uap->dmarx.auto_poll_rate = of_property_read_bool(
						dev->of_node, "auto-poll");
			if (uap->dmarx.auto_poll_rate) {
				u32 x;

				if (0 == of_property_read_u32(dev->of_node,
						"poll-rate-ms", &x))
					uap->dmarx.poll_rate = x;
				else
					uap->dmarx.poll_rate = 100;
				if (0 == of_property_read_u32(dev->of_node,
						"poll-timeout-ms", &x))
					uap->dmarx.poll_timeout = x;
				else
					uap->dmarx.poll_timeout = 3000;
			}
		}
		dev_info(uap->port.dev, "DMA channel RX %s\n",
			 dma_chan_name(uap->dmarx.chan));
	}
}

static void pl011_dma_remove(struct uart_amba_port *uap)
{
	if (uap->dmatx.chan)
		dma_release_channel(uap->dmatx.chan);
	if (uap->dmarx.chan)
		dma_release_channel(uap->dmarx.chan);
}

/* Forward declare these for the refill routine */
static int pl011_dma_tx_refill(struct uart_amba_port *uap);
static void pl011_start_tx_pio(struct uart_amba_port *uap);

/*
 * The current DMA TX buffer has been sent.
 * Try to queue up another DMA buffer.
 */
static void pl011_dma_tx_callback(void *data)
{
	struct uart_amba_port *uap = data;
	struct pl011_dmatx_data *dmatx = &uap->dmatx;
	unsigned long flags;
	u16 dmacr;

	spin_lock_irqsave(&uap->port.lock, flags);
	if (uap->dmatx.queued)
		dma_unmap_sg(dmatx->chan->device->dev, &dmatx->sg, 1,
			     DMA_TO_DEVICE);

	dmacr = uap->dmacr;
	uap->dmacr = dmacr & ~UART011_TXDMAE;
	pl011_write(uap->dmacr, uap, REG_DMACR);

	/*
	 * If TX DMA was disabled, it means that we've stopped the DMA for
	 * some reason (eg, XOFF received, or we want to send an X-char.)
	 *
	 * Note: we need to be careful here of a potential race between DMA
	 * and the rest of the driver - if the driver disables TX DMA while
	 * a TX buffer completing, we must update the tx queued status to
	 * get further refills (hence we check dmacr).
	 */
	if (!(dmacr & UART011_TXDMAE) || uart_tx_stopped(&uap->port) ||
	    uart_circ_empty(&uap->port.state->xmit)) {
		uap->dmatx.queued = false;
		spin_unlock_irqrestore(&uap->port.lock, flags);
		return;
	}

	if (pl011_dma_tx_refill(uap) <= 0)
		/*
		 * We didn't queue a DMA buffer for some reason, but we
		 * have data pending to be sent.  Re-enable the TX IRQ.
		 */
		pl011_start_tx_pio(uap);

	spin_unlock_irqrestore(&uap->port.lock, flags);
}

/*
 * Try to refill the TX DMA buffer.
 * Locking: called with port lock held and IRQs disabled.
 * Returns:
 *   1 if we queued up a TX DMA buffer.
 *   0 if we didn't want to handle this by DMA
 *  <0 on error
 */
static int pl011_dma_tx_refill(struct uart_amba_port *uap)
{
	struct pl011_dmatx_data *dmatx = &uap->dmatx;
	struct dma_chan *chan = dmatx->chan;
	struct dma_device *dma_dev = chan->device;
	struct dma_async_tx_descriptor *desc;
	struct circ_buf *xmit = &uap->port.state->xmit;
	unsigned int count;

	/*
	 * Try to avoid the overhead involved in using DMA if the
	 * transaction fits in the first half of the FIFO, by using
	 * the standard interrupt handling.  This ensures that we
	 * issue a uart_write_wakeup() at the appropriate time.
	 */
	count = uart_circ_chars_pending(xmit);
	if (count < (uap->fifosize >> 1)) {
		uap->dmatx.queued = false;
		return 0;
	}

	/*
	 * Bodge: don't send the last character by DMA, as this
	 * will prevent XON from notifying us to restart DMA.
	 */
	count -= 1;

	/* Else proceed to copy the TX chars to the DMA buffer and fire DMA */
	if (count > PL011_DMA_BUFFER_SIZE)
		count = PL011_DMA_BUFFER_SIZE;

	if (xmit->tail < xmit->head)
		memcpy(&dmatx->buf[0], &xmit->buf[xmit->tail], count);
	else {
		size_t first = UART_XMIT_SIZE - xmit->tail;
		size_t second;

		if (first > count)
			first = count;
		second = count - first;

		memcpy(&dmatx->buf[0], &xmit->buf[xmit->tail], first);
		if (second)
			memcpy(&dmatx->buf[first], &xmit->buf[0], second);
	}

	dmatx->sg.length = count;

	if (dma_map_sg(dma_dev->dev, &dmatx->sg, 1, DMA_TO_DEVICE) != 1) {
		uap->dmatx.queued = false;
		dev_dbg(uap->port.dev, "unable to map TX DMA\n");
		return -EBUSY;
	}

	desc = dmaengine_prep_slave_sg(chan, &dmatx->sg, 1, DMA_MEM_TO_DEV,
					     DMA_PREP_INTERRUPT | DMA_CTRL_ACK);
	if (!desc) {
		dma_unmap_sg(dma_dev->dev, &dmatx->sg, 1, DMA_TO_DEVICE);
		uap->dmatx.queued = false;
		/*
		 * If DMA cannot be used right now, we complete this
		 * transaction via IRQ and let the TTY layer retry.
		 */
		dev_dbg(uap->port.dev, "TX DMA busy\n");
		return -EBUSY;
	}

	/* Some data to go along to the callback */
	desc->callback = pl011_dma_tx_callback;
	desc->callback_param = uap;

	/* All errors should happen at prepare time */
	dmaengine_submit(desc);

	/* Fire the DMA transaction */
	dma_dev->device_issue_pending(chan);

	uap->dmacr |= UART011_TXDMAE;
	pl011_write(uap->dmacr, uap, REG_DMACR);
	uap->dmatx.queued = true;

	/*
	 * Now we know that DMA will fire, so advance the ring buffer
	 * with the stuff we just dispatched.
	 */
	xmit->tail = (xmit->tail + count) & (UART_XMIT_SIZE - 1);
	uap->port.icount.tx += count;

	if (uart_circ_chars_pending(xmit) < WAKEUP_CHARS)
		uart_write_wakeup(&uap->port);

	return 1;
}

/*
 * We received a transmit interrupt without a pending X-char but with
 * pending characters.
 * Locking: called with port lock held and IRQs disabled.
 * Returns:
 *   false if we want to use PIO to transmit
 *   true if we queued a DMA buffer
 */
static bool pl011_dma_tx_irq(struct uart_amba_port *uap)
{
	if (!uap->using_tx_dma)
		return false;

	/*
	 * If we already have a TX buffer queued, but received a
	 * TX interrupt, it will be because we've just sent an X-char.
	 * Ensure the TX DMA is enabled and the TX IRQ is disabled.
	 */
	if (uap->dmatx.queued) {
		uap->dmacr |= UART011_TXDMAE;
		pl011_write(uap->dmacr, uap, REG_DMACR);
		uap->im &= ~UART011_TXIM;
		pl011_write(uap->im, uap, REG_IMSC);
		return true;
	}

	/*
	 * We don't have a TX buffer queued, so try to queue one.
	 * If we successfully queued a buffer, mask the TX IRQ.
	 */
	if (pl011_dma_tx_refill(uap) > 0) {
		uap->im &= ~UART011_TXIM;
		pl011_write(uap->im, uap, REG_IMSC);
		return true;
	}
	return false;
}

/*
 * Stop the DMA transmit (eg, due to received XOFF).
 * Locking: called with port lock held and IRQs disabled.
 */
static inline void pl011_dma_tx_stop(struct uart_amba_port *uap)
{
	if (uap->dmatx.queued) {
		uap->dmacr &= ~UART011_TXDMAE;
		pl011_write(uap->dmacr, uap, REG_DMACR);
	}
}

/*
 * Try to start a DMA transmit, or in the case of an XON/OFF
 * character queued for send, try to get that character out ASAP.
 * Locking: called with port lock held and IRQs disabled.
 * Returns:
 *   false if we want the TX IRQ to be enabled
 *   true if we have a buffer queued
 */
static inline bool pl011_dma_tx_start(struct uart_amba_port *uap)
{
	u16 dmacr;

	if (!uap->using_tx_dma)
		return false;

	if (!uap->port.x_char) {
		/* no X-char, try to push chars out in DMA mode */
		bool ret = true;

		if (!uap->dmatx.queued) {
			if (pl011_dma_tx_refill(uap) > 0) {
				uap->im &= ~UART011_TXIM;
				pl011_write(uap->im, uap, REG_IMSC);
			} else
				ret = false;
		} else if (!(uap->dmacr & UART011_TXDMAE)) {
			uap->dmacr |= UART011_TXDMAE;
			pl011_write(uap->dmacr, uap, REG_DMACR);
		}
		return ret;
	}

	/*
	 * We have an X-char to send.  Disable DMA to prevent it loading
	 * the TX fifo, and then see if we can stuff it into the FIFO.
	 */
	dmacr = uap->dmacr;
	uap->dmacr &= ~UART011_TXDMAE;
	pl011_write(uap->dmacr, uap, REG_DMACR);

	if (pl011_read(uap, REG_FR) & UART01x_FR_TXFF) {
		/*
		 * No space in the FIFO, so enable the transmit interrupt
		 * so we know when there is space.  Note that once we've
		 * loaded the character, we should just re-enable DMA.
		 */
		return false;
	}

	pl011_write(uap->port.x_char, uap, REG_DR);
	uap->port.icount.tx++;
	uap->port.x_char = 0;

	/* Success - restore the DMA state */
	uap->dmacr = dmacr;
	pl011_write(dmacr, uap, REG_DMACR);

	return true;
}

/*
 * Flush the transmit buffer.
 * Locking: called with port lock held and IRQs disabled.
 */
static void pl011_dma_flush_buffer(struct uart_port *port)
__releases(&uap->port.lock)
__acquires(&uap->port.lock)
{
	struct uart_amba_port *uap =
	    container_of(port, struct uart_amba_port, port);

	if (!uap->using_tx_dma)
		return;

<<<<<<< HEAD
	/* Avoid deadlock with the DMA engine callback */
	uap->irq_locked = 0;
	spin_unlock(&uap->port.lock);
	dmaengine_terminate_all(uap->dmatx.chan);
	spin_lock(&uap->port.lock);
=======
	dmaengine_terminate_async(uap->dmatx.chan);

>>>>>>> 312017a4
	if (uap->dmatx.queued) {
		dma_unmap_sg(uap->dmatx.chan->device->dev, &uap->dmatx.sg, 1,
			     DMA_TO_DEVICE);
		uap->dmatx.queued = false;
		uap->dmacr &= ~UART011_TXDMAE;
		pl011_write(uap->dmacr, uap, REG_DMACR);
	}
}

static void pl011_dma_rx_callback(void *data);

static int pl011_dma_rx_trigger_dma(struct uart_amba_port *uap)
{
	struct dma_chan *rxchan = uap->dmarx.chan;
	struct pl011_dmarx_data *dmarx = &uap->dmarx;
	struct dma_async_tx_descriptor *desc;
	struct pl011_sgbuf *sgbuf;

	if (!rxchan)
		return -EIO;

	/* Start the RX DMA job */
	sgbuf = uap->dmarx.use_buf_b ?
		&uap->dmarx.sgbuf_b : &uap->dmarx.sgbuf_a;
	desc = dmaengine_prep_slave_sg(rxchan, &sgbuf->sg, 1,
					DMA_DEV_TO_MEM,
					DMA_PREP_INTERRUPT | DMA_CTRL_ACK);
	/*
	 * If the DMA engine is busy and cannot prepare a
	 * channel, no big deal, the driver will fall back
	 * to interrupt mode as a result of this error code.
	 */
	if (!desc) {
		uap->dmarx.running = false;
		dmaengine_terminate_all(rxchan);
		return -EBUSY;
	}

	/* Some data to go along to the callback */
	desc->callback = pl011_dma_rx_callback;
	desc->callback_param = uap;
	dmarx->cookie = dmaengine_submit(desc);
	dma_async_issue_pending(rxchan);

	uap->dmacr |= UART011_RXDMAE;
	pl011_write(uap->dmacr, uap, REG_DMACR);
	uap->dmarx.running = true;

	uap->im &= ~UART011_RXIM;
	pl011_write(uap->im, uap, REG_IMSC);

	return 0;
}

/*
 * This is called when either the DMA job is complete, or
 * the FIFO timeout interrupt occurred. This must be called
 * with the port spinlock uap->port.lock held.
 */
static void pl011_dma_rx_chars(struct uart_amba_port *uap,
			       u32 pending, bool use_buf_b,
			       bool readfifo)
{
	struct tty_port *port = &uap->port.state->port;
	struct pl011_sgbuf *sgbuf = use_buf_b ?
		&uap->dmarx.sgbuf_b : &uap->dmarx.sgbuf_a;
	int dma_count = 0;
	u32 fifotaken = 0; /* only used for vdbg() */

	struct pl011_dmarx_data *dmarx = &uap->dmarx;
	int dmataken = 0;

	if (uap->dmarx.poll_rate) {
		/* The data can be taken by polling */
		dmataken = sgbuf->sg.length - dmarx->last_residue;
		/* Recalculate the pending size */
		if (pending >= dmataken)
			pending -= dmataken;
	}

	/* Pick the remain data from the DMA */
	if (pending) {

		/*
		 * First take all chars in the DMA pipe, then look in the FIFO.
		 * Note that tty_insert_flip_buf() tries to take as many chars
		 * as it can.
		 */
		dma_count = tty_insert_flip_string(port, sgbuf->buf + dmataken,
				pending);

		uap->port.icount.rx += dma_count;
		if (dma_count < pending)
			dev_warn(uap->port.dev,
				 "couldn't insert all characters (TTY is full?)\n");
	}

	/* Reset the last_residue for Rx DMA poll */
	if (uap->dmarx.poll_rate)
		dmarx->last_residue = sgbuf->sg.length;

	/*
	 * Only continue with trying to read the FIFO if all DMA chars have
	 * been taken first.
	 */
	if (dma_count == pending && readfifo) {
		/* Clear any error flags */
		pl011_write(UART011_OEIS | UART011_BEIS | UART011_PEIS |
			    UART011_FEIS, uap, REG_ICR);

		/*
		 * If we read all the DMA'd characters, and we had an
		 * incomplete buffer, that could be due to an rx error, or
		 * maybe we just timed out. Read any pending chars and check
		 * the error status.
		 *
		 * Error conditions will only occur in the FIFO, these will
		 * trigger an immediate interrupt and stop the DMA job, so we
		 * will always find the error in the FIFO, never in the DMA
		 * buffer.
		 */
		fifotaken = pl011_fifo_to_tty(uap);
	}

	uap->irq_locked = 0;
	spin_unlock(&uap->port.lock);
	dev_vdbg(uap->port.dev,
		 "Took %d chars from DMA buffer and %d chars from the FIFO\n",
		 dma_count, fifotaken);
	tty_flip_buffer_push(port);
	spin_lock(&uap->port.lock);
}

static void pl011_dma_rx_irq(struct uart_amba_port *uap)
{
	struct pl011_dmarx_data *dmarx = &uap->dmarx;
	struct dma_chan *rxchan = dmarx->chan;
	struct pl011_sgbuf *sgbuf = dmarx->use_buf_b ?
		&dmarx->sgbuf_b : &dmarx->sgbuf_a;
	size_t pending;
	struct dma_tx_state state;
	enum dma_status dmastat;

	/*
	 * Pause the transfer so we can trust the current counter,
	 * do this before we pause the PL011 block, else we may
	 * overflow the FIFO.
	 */
	if (dmaengine_pause(rxchan))
		dev_err(uap->port.dev, "unable to pause DMA transfer\n");
	dmastat = rxchan->device->device_tx_status(rxchan,
						   dmarx->cookie, &state);
	if (dmastat != DMA_PAUSED)
		dev_err(uap->port.dev, "unable to pause DMA transfer\n");

	/* Disable RX DMA - incoming data will wait in the FIFO */
	uap->dmacr &= ~UART011_RXDMAE;
	pl011_write(uap->dmacr, uap, REG_DMACR);
	uap->dmarx.running = false;

	pending = sgbuf->sg.length - state.residue;
	BUG_ON(pending > PL011_DMA_BUFFER_SIZE);
	/* Then we terminate the transfer - we now know our residue */
	dmaengine_terminate_all(rxchan);

	/*
	 * This will take the chars we have so far and insert
	 * into the framework.
	 */
	pl011_dma_rx_chars(uap, pending, dmarx->use_buf_b, true);

	/* Switch buffer & re-trigger DMA job */
	dmarx->use_buf_b = !dmarx->use_buf_b;
	if (pl011_dma_rx_trigger_dma(uap)) {
		dev_dbg(uap->port.dev, "could not retrigger RX DMA job "
			"fall back to interrupt mode\n");
		uap->im |= UART011_RXIM;
		pl011_write(uap->im, uap, REG_IMSC);
	}
}

static void pl011_dma_rx_callback(void *data)
{
	struct uart_amba_port *uap = data;
	struct pl011_dmarx_data *dmarx = &uap->dmarx;
	struct dma_chan *rxchan = dmarx->chan;
	bool lastbuf = dmarx->use_buf_b;
	struct pl011_sgbuf *sgbuf = dmarx->use_buf_b ?
		&dmarx->sgbuf_b : &dmarx->sgbuf_a;
	size_t pending;
	struct dma_tx_state state;
	int ret;

	/*
	 * This completion interrupt occurs typically when the
	 * RX buffer is totally stuffed but no timeout has yet
	 * occurred. When that happens, we just want the RX
	 * routine to flush out the secondary DMA buffer while
	 * we immediately trigger the next DMA job.
	 */
	spin_lock_irq(&uap->port.lock);
	/*
	 * Rx data can be taken by the UART interrupts during
	 * the DMA irq handler. So we check the residue here.
	 */
	rxchan->device->device_tx_status(rxchan, dmarx->cookie, &state);
	pending = sgbuf->sg.length - state.residue;
	BUG_ON(pending > PL011_DMA_BUFFER_SIZE);
	/* Then we terminate the transfer - we now know our residue */
	dmaengine_terminate_all(rxchan);

	uap->dmarx.running = false;
	dmarx->use_buf_b = !lastbuf;
	ret = pl011_dma_rx_trigger_dma(uap);

	pl011_dma_rx_chars(uap, pending, lastbuf, false);
	spin_unlock_irq(&uap->port.lock);
	/*
	 * Do this check after we picked the DMA chars so we don't
	 * get some IRQ immediately from RX.
	 */
	if (ret) {
		dev_dbg(uap->port.dev, "could not retrigger RX DMA job "
			"fall back to interrupt mode\n");
		uap->im |= UART011_RXIM;
		pl011_write(uap->im, uap, REG_IMSC);
	}
}

/*
 * Stop accepting received characters, when we're shutting down or
 * suspending this port.
 * Locking: called with port lock held and IRQs disabled.
 */
static inline void pl011_dma_rx_stop(struct uart_amba_port *uap)
{
	/* FIXME.  Just disable the DMA enable */
	uap->dmacr &= ~UART011_RXDMAE;
	pl011_write(uap->dmacr, uap, REG_DMACR);
}

/*
 * Timer handler for Rx DMA polling.
 * Every polling, It checks the residue in the dma buffer and transfer
 * data to the tty. Also, last_residue is updated for the next polling.
 */
static void pl011_dma_rx_poll(struct timer_list *t)
{
	struct uart_amba_port *uap = from_timer(uap, t, dmarx.timer);
	struct tty_port *port = &uap->port.state->port;
	struct pl011_dmarx_data *dmarx = &uap->dmarx;
	struct dma_chan *rxchan = uap->dmarx.chan;
	unsigned long flags = 0;
	unsigned int dmataken = 0;
	unsigned int size = 0;
	struct pl011_sgbuf *sgbuf;
	int dma_count;
	struct dma_tx_state state;

	sgbuf = dmarx->use_buf_b ? &uap->dmarx.sgbuf_b : &uap->dmarx.sgbuf_a;
	rxchan->device->device_tx_status(rxchan, dmarx->cookie, &state);
	if (likely(state.residue < dmarx->last_residue)) {
		dmataken = sgbuf->sg.length - dmarx->last_residue;
		size = dmarx->last_residue - state.residue;
		dma_count = tty_insert_flip_string(port, sgbuf->buf + dmataken,
				size);
		if (dma_count == size)
			dmarx->last_residue =  state.residue;
		dmarx->last_jiffies = jiffies;
	}
	tty_flip_buffer_push(port);

	/*
	 * If no data is received in poll_timeout, the driver will fall back
	 * to interrupt mode. We will retrigger DMA at the first interrupt.
	 */
	if (jiffies_to_msecs(jiffies - dmarx->last_jiffies)
			> uap->dmarx.poll_timeout) {

		spin_lock_irqsave(&uap->port.lock, flags);
		pl011_dma_rx_stop(uap);
		uap->im |= UART011_RXIM;
		pl011_write(uap->im, uap, REG_IMSC);
		spin_unlock_irqrestore(&uap->port.lock, flags);

		uap->dmarx.running = false;
		dmaengine_terminate_all(rxchan);
		del_timer(&uap->dmarx.timer);
	} else {
		mod_timer(&uap->dmarx.timer,
			jiffies + msecs_to_jiffies(uap->dmarx.poll_rate));
	}
}

static void pl011_dma_startup(struct uart_amba_port *uap)
{
	int ret;

	if (!uap->dma_probed)
		pl011_dma_probe(uap);

	if (!uap->dmatx.chan)
		return;

	uap->dmatx.buf = kmalloc(PL011_DMA_BUFFER_SIZE, GFP_KERNEL | __GFP_DMA);
	if (!uap->dmatx.buf) {
		dev_err(uap->port.dev, "no memory for DMA TX buffer\n");
		uap->port.fifosize = uap->fifosize;
		return;
	}

	sg_init_one(&uap->dmatx.sg, uap->dmatx.buf, PL011_DMA_BUFFER_SIZE);

	/* The DMA buffer is now the FIFO the TTY subsystem can use */
	uap->port.fifosize = PL011_DMA_BUFFER_SIZE;
	uap->using_tx_dma = true;

	if (!uap->dmarx.chan)
		goto skip_rx;

	/* Allocate and map DMA RX buffers */
	ret = pl011_sgbuf_init(uap->dmarx.chan, &uap->dmarx.sgbuf_a,
			       DMA_FROM_DEVICE);
	if (ret) {
		dev_err(uap->port.dev, "failed to init DMA %s: %d\n",
			"RX buffer A", ret);
		goto skip_rx;
	}

	ret = pl011_sgbuf_init(uap->dmarx.chan, &uap->dmarx.sgbuf_b,
			       DMA_FROM_DEVICE);
	if (ret) {
		dev_err(uap->port.dev, "failed to init DMA %s: %d\n",
			"RX buffer B", ret);
		pl011_sgbuf_free(uap->dmarx.chan, &uap->dmarx.sgbuf_a,
				 DMA_FROM_DEVICE);
		goto skip_rx;
	}

	uap->using_rx_dma = true;

skip_rx:
	/* Turn on DMA error (RX/TX will be enabled on demand) */
	uap->dmacr |= UART011_DMAONERR;
	pl011_write(uap->dmacr, uap, REG_DMACR);

	/*
	 * ST Micro variants has some specific dma burst threshold
	 * compensation. Set this to 16 bytes, so burst will only
	 * be issued above/below 16 bytes.
	 */
	if (uap->vendor->dma_threshold)
		pl011_write(ST_UART011_DMAWM_RX_16 | ST_UART011_DMAWM_TX_16,
			    uap, REG_ST_DMAWM);

	if (uap->using_rx_dma) {
		if (pl011_dma_rx_trigger_dma(uap))
			dev_dbg(uap->port.dev, "could not trigger initial "
				"RX DMA job, fall back to interrupt mode\n");
		if (uap->dmarx.poll_rate) {
			timer_setup(&uap->dmarx.timer, pl011_dma_rx_poll, 0);
			mod_timer(&uap->dmarx.timer,
				jiffies +
				msecs_to_jiffies(uap->dmarx.poll_rate));
			uap->dmarx.last_residue = PL011_DMA_BUFFER_SIZE;
			uap->dmarx.last_jiffies = jiffies;
		}
	}
}

static void pl011_dma_shutdown(struct uart_amba_port *uap)
{
	if (!(uap->using_tx_dma || uap->using_rx_dma))
		return;

	/* Disable RX and TX DMA */
	while (pl011_read(uap, REG_FR) & uap->vendor->fr_busy)
		cpu_relax();

	spin_lock_irq(&uap->port.lock);
	uap->dmacr &= ~(UART011_DMAONERR | UART011_RXDMAE | UART011_TXDMAE);
	pl011_write(uap->dmacr, uap, REG_DMACR);
	spin_unlock_irq(&uap->port.lock);

	if (uap->using_tx_dma) {
		/* In theory, this should already be done by pl011_dma_flush_buffer */
		dmaengine_terminate_all(uap->dmatx.chan);
		if (uap->dmatx.queued) {
			dma_unmap_sg(uap->dmatx.chan->device->dev, &uap->dmatx.sg, 1,
				     DMA_TO_DEVICE);
			uap->dmatx.queued = false;
		}

		kfree(uap->dmatx.buf);
		uap->using_tx_dma = false;
	}

	if (uap->using_rx_dma) {
		dmaengine_terminate_all(uap->dmarx.chan);
		/* Clean up the RX DMA */
		pl011_sgbuf_free(uap->dmarx.chan, &uap->dmarx.sgbuf_a, DMA_FROM_DEVICE);
		pl011_sgbuf_free(uap->dmarx.chan, &uap->dmarx.sgbuf_b, DMA_FROM_DEVICE);
		if (uap->dmarx.poll_rate)
			del_timer_sync(&uap->dmarx.timer);
		uap->using_rx_dma = false;
	}
}

static inline bool pl011_dma_rx_available(struct uart_amba_port *uap)
{
	return uap->using_rx_dma;
}

static inline bool pl011_dma_rx_running(struct uart_amba_port *uap)
{
	return uap->using_rx_dma && uap->dmarx.running;
}

#else
/* Blank functions if the DMA engine is not available */
static inline void pl011_dma_probe(struct uart_amba_port *uap)
{
}

static inline void pl011_dma_remove(struct uart_amba_port *uap)
{
}

static inline void pl011_dma_startup(struct uart_amba_port *uap)
{
}

static inline void pl011_dma_shutdown(struct uart_amba_port *uap)
{
}

static inline bool pl011_dma_tx_irq(struct uart_amba_port *uap)
{
	return false;
}

static inline void pl011_dma_tx_stop(struct uart_amba_port *uap)
{
}

static inline bool pl011_dma_tx_start(struct uart_amba_port *uap)
{
	return false;
}

static inline void pl011_dma_rx_irq(struct uart_amba_port *uap)
{
}

static inline void pl011_dma_rx_stop(struct uart_amba_port *uap)
{
}

static inline int pl011_dma_rx_trigger_dma(struct uart_amba_port *uap)
{
	return -EIO;
}

static inline bool pl011_dma_rx_available(struct uart_amba_port *uap)
{
	return false;
}

static inline bool pl011_dma_rx_running(struct uart_amba_port *uap)
{
	return false;
}

#define pl011_dma_flush_buffer	NULL
#endif

static void pl011_stop_tx(struct uart_port *port)
{
	struct uart_amba_port *uap =
	    container_of(port, struct uart_amba_port, port);

	uap->im &= ~UART011_TXIM;
	pl011_write(uap->im, uap, REG_IMSC);
	pl011_dma_tx_stop(uap);
}

static bool pl011_tx_chars(struct uart_amba_port *uap, bool from_irq);

/* Start TX with programmed I/O only (no DMA) */
static void pl011_start_tx_pio(struct uart_amba_port *uap)
{
	if (pl011_tx_chars(uap, false)) {
		uap->im |= UART011_TXIM;
		pl011_write(uap->im, uap, REG_IMSC);
	}
}

static void pl011_start_tx(struct uart_port *port)
{
	struct uart_amba_port *uap =
	    container_of(port, struct uart_amba_port, port);

	if (!pl011_dma_tx_start(uap))
		pl011_start_tx_pio(uap);
}

static void pl011_stop_rx(struct uart_port *port)
{
	struct uart_amba_port *uap =
	    container_of(port, struct uart_amba_port, port);

	uap->im &= ~(UART011_RXIM|UART011_RTIM|UART011_FEIM|
		     UART011_PEIM|UART011_BEIM|UART011_OEIM);
	pl011_write(uap->im, uap, REG_IMSC);

	pl011_dma_rx_stop(uap);
}

static void pl011_enable_ms(struct uart_port *port)
{
	struct uart_amba_port *uap =
	    container_of(port, struct uart_amba_port, port);

	uap->im |= UART011_RIMIM|UART011_CTSMIM|UART011_DCDMIM|UART011_DSRMIM;
	pl011_write(uap->im, uap, REG_IMSC);
}

static void pl011_rx_chars(struct uart_amba_port *uap)
__releases(&uap->port.lock)
__acquires(&uap->port.lock)
{
	pl011_fifo_to_tty(uap);

	uap->irq_locked = 0;
	spin_unlock(&uap->port.lock);
	tty_flip_buffer_push(&uap->port.state->port);
	/*
	 * If we were temporarily out of DMA mode for a while,
	 * attempt to switch back to DMA mode again.
	 */
	if (pl011_dma_rx_available(uap)) {
		if (pl011_dma_rx_trigger_dma(uap)) {
			dev_dbg(uap->port.dev, "could not trigger RX DMA job "
				"fall back to interrupt mode again\n");
			uap->im |= UART011_RXIM;
			pl011_write(uap->im, uap, REG_IMSC);
		} else {
#ifdef CONFIG_DMA_ENGINE
			/* Start Rx DMA poll */
			if (uap->dmarx.poll_rate) {
				uap->dmarx.last_jiffies = jiffies;
				uap->dmarx.last_residue	= PL011_DMA_BUFFER_SIZE;
				mod_timer(&uap->dmarx.timer,
					jiffies +
					msecs_to_jiffies(uap->dmarx.poll_rate));
			}
#endif
		}
	}
	spin_lock(&uap->port.lock);
}

static bool pl011_tx_char(struct uart_amba_port *uap, unsigned char c,
			  bool from_irq)
{
	if (unlikely(!from_irq) &&
	    pl011_read(uap, REG_FR) & UART01x_FR_TXFF)
		return false; /* unable to transmit character */

	pl011_write(c, uap, REG_DR);
	mb();
	uap->port.icount.tx++;

	return true;
}

/* Returns true if tx interrupts have to be (kept) enabled  */
static bool pl011_tx_chars(struct uart_amba_port *uap, bool from_irq)
{
	struct circ_buf *xmit = &uap->port.state->xmit;
	int count = uap->fifosize >> 1;

	if (uap->port.x_char) {
		if (!pl011_tx_char(uap, uap->port.x_char, from_irq))
			return true;
		uap->port.x_char = 0;
		--count;
	}
	if (uart_circ_empty(xmit) || uart_tx_stopped(&uap->port)) {
		pl011_stop_tx(&uap->port);
		return false;
	}

	/* If we are using DMA mode, try to send some characters. */
	if (pl011_dma_tx_irq(uap))
		return true;

	do {
		if (likely(from_irq) && count-- == 0)
			break;

		if (!pl011_tx_char(uap, xmit->buf[xmit->tail], from_irq))
			break;

		xmit->tail = (xmit->tail + 1) & (UART_XMIT_SIZE - 1);
	} while (!uart_circ_empty(xmit));

	if (uart_circ_chars_pending(xmit) < WAKEUP_CHARS)
		uart_write_wakeup(&uap->port);

	if (uart_circ_empty(xmit)) {
		pl011_stop_tx(&uap->port);
		return false;
	}
	return true;
}

static void pl011_modem_status(struct uart_amba_port *uap)
{
	unsigned int status, delta;

	status = pl011_read(uap, REG_FR) & UART01x_FR_MODEM_ANY;

	delta = status ^ uap->old_status;
	uap->old_status = status;

	if (!delta)
		return;

	if (delta & UART01x_FR_DCD)
		uart_handle_dcd_change(&uap->port, status & UART01x_FR_DCD);

	if (delta & uap->vendor->fr_dsr)
		uap->port.icount.dsr++;

	if (delta & uap->vendor->fr_cts)
		uart_handle_cts_change(&uap->port,
				       status & uap->vendor->fr_cts);

	wake_up_interruptible(&uap->port.state->port.delta_msr_wait);
}

static void check_apply_cts_event_workaround(struct uart_amba_port *uap)
{
	unsigned int dummy_read;

	if (!uap->vendor->cts_event_workaround)
		return;

	/* workaround to make sure that all bits are unlocked.. */
	pl011_write(0x00, uap, REG_ICR);

	/*
	 * WA: introduce 26ns(1 uart clk) delay before W1C;
	 * single apb access will incur 2 pclk(133.12Mhz) delay,
	 * so add 2 dummy reads
	 */
	dummy_read = pl011_read(uap, REG_ICR);
	dummy_read = pl011_read(uap, REG_ICR);
}

static irqreturn_t pl011_int(int irq, void *dev_id)
{
	struct uart_amba_port *uap = dev_id;
	unsigned long flags;
	unsigned int status, pass_counter = AMBA_ISR_PASS_LIMIT;
	int handled = 0;

	spin_lock_irqsave(&uap->port.lock, flags);
	uap->irq_locked = 1;
	status = pl011_read(uap, REG_RIS) & uap->im;
	if (status) {
		do {
			check_apply_cts_event_workaround(uap);

			pl011_write(status & ~(UART011_TXIS|UART011_RTIS|
					       UART011_RXIS),
				    uap, REG_ICR);

			if (status & (UART011_RTIS|UART011_RXIS)) {
				if (pl011_dma_rx_running(uap))
					pl011_dma_rx_irq(uap);
				else
					pl011_rx_chars(uap);
			}
			if (status & (UART011_DSRMIS|UART011_DCDMIS|
				      UART011_CTSMIS|UART011_RIMIS))
				pl011_modem_status(uap);
			if (status & UART011_TXIS)
				pl011_tx_chars(uap, uap->irq_locked);

			if (pass_counter-- == 0)
				break;

			status = pl011_read(uap, REG_RIS) & uap->im;
		} while (status != 0);
		handled = 1;
	}

	spin_unlock_irqrestore(&uap->port.lock, flags);

	return IRQ_RETVAL(handled);
}

static unsigned int pl011_tx_empty(struct uart_port *port)
{
	struct uart_amba_port *uap =
	    container_of(port, struct uart_amba_port, port);

	/* Allow feature register bits to be inverted to work around errata */
	unsigned int status = pl011_read(uap, REG_FR) ^ uap->vendor->inv_fr;

	return status & (uap->vendor->fr_busy | UART01x_FR_TXFF) ?
							0 : TIOCSER_TEMT;
}

static unsigned int pl011_get_mctrl(struct uart_port *port)
{
	struct uart_amba_port *uap =
	    container_of(port, struct uart_amba_port, port);
	unsigned int result = 0;
	unsigned int status = pl011_read(uap, REG_FR);

#define TIOCMBIT(uartbit, tiocmbit)	\
	if (status & uartbit)		\
		result |= tiocmbit

	TIOCMBIT(UART01x_FR_DCD, TIOCM_CAR);
	TIOCMBIT(uap->vendor->fr_dsr, TIOCM_DSR);
	TIOCMBIT(uap->vendor->fr_cts, TIOCM_CTS);
	TIOCMBIT(uap->vendor->fr_ri, TIOCM_RNG);
#undef TIOCMBIT
	return result;
}

static void pl011_set_mctrl(struct uart_port *port, unsigned int mctrl)
{
	struct uart_amba_port *uap =
	    container_of(port, struct uart_amba_port, port);
	unsigned int cr;

	cr = pl011_read(uap, REG_CR);

#define	TIOCMBIT(tiocmbit, uartbit)		\
	if (mctrl & tiocmbit)		\
		cr |= uartbit;		\
	else				\
		cr &= ~uartbit

	TIOCMBIT(TIOCM_RTS, UART011_CR_RTS);
	TIOCMBIT(TIOCM_DTR, UART011_CR_DTR);
	TIOCMBIT(TIOCM_OUT1, UART011_CR_OUT1);
	TIOCMBIT(TIOCM_OUT2, UART011_CR_OUT2);
	TIOCMBIT(TIOCM_LOOP, UART011_CR_LBE);

	if (port->status & UPSTAT_AUTORTS) {
		/* We need to disable auto-RTS if we want to turn RTS off */
		TIOCMBIT(TIOCM_RTS, UART011_CR_RTSEN);
	}
#undef TIOCMBIT

	pl011_write(cr, uap, REG_CR);
}

static void pl011_break_ctl(struct uart_port *port, int break_state)
{
	struct uart_amba_port *uap =
	    container_of(port, struct uart_amba_port, port);
	unsigned long flags;
	unsigned int lcr_h;

	spin_lock_irqsave(&uap->port.lock, flags);
	lcr_h = pl011_read(uap, REG_LCRH_TX);
	if (break_state == -1)
		lcr_h |= UART01x_LCRH_BRK;
	else
		lcr_h &= ~UART01x_LCRH_BRK;
	pl011_write(lcr_h, uap, REG_LCRH_TX);
	spin_unlock_irqrestore(&uap->port.lock, flags);
}

#ifdef CONFIG_CONSOLE_POLL

static void pl011_quiesce_irqs(struct uart_port *port)
{
	struct uart_amba_port *uap =
	    container_of(port, struct uart_amba_port, port);

	pl011_write(pl011_read(uap, REG_MIS), uap, REG_ICR);
	/*
	 * There is no way to clear TXIM as this is "ready to transmit IRQ", so
	 * we simply mask it. start_tx() will unmask it.
	 *
	 * Note we can race with start_tx(), and if the race happens, the
	 * polling user might get another interrupt just after we clear it.
	 * But it should be OK and can happen even w/o the race, e.g.
	 * controller immediately got some new data and raised the IRQ.
	 *
	 * And whoever uses polling routines assumes that it manages the device
	 * (including tx queue), so we're also fine with start_tx()'s caller
	 * side.
	 */
	pl011_write(pl011_read(uap, REG_IMSC) & ~UART011_TXIM, uap,
		    REG_IMSC);
}

static int pl011_get_poll_char(struct uart_port *port)
{
	struct uart_amba_port *uap =
	    container_of(port, struct uart_amba_port, port);
	unsigned int status;

	/*
	 * The caller might need IRQs lowered, e.g. if used with KDB NMI
	 * debugger.
	 */
	pl011_quiesce_irqs(port);

	status = pl011_read(uap, REG_FR);
	if (status & UART01x_FR_RXFE)
		return NO_POLL_CHAR;

	return pl011_read(uap, REG_DR);
}

static void pl011_put_poll_char(struct uart_port *port,
			 unsigned char ch)
{
	struct uart_amba_port *uap =
	    container_of(port, struct uart_amba_port, port);

	while (pl011_read(uap, REG_FR) & UART01x_FR_TXFF)
		cpu_relax();

	pl011_write(ch, uap, REG_DR);
}

#endif /* CONFIG_CONSOLE_POLL */

unsigned long pl011_clk_round(unsigned long clk)
{
	unsigned long scaler;

	/*
	 * If increasing a clock by less than 0.1% changes it
	 * from ..999.. to ..000.., round up.
	 */
	scaler = 1;
	while (scaler * 100000 < clk)
		scaler *= 10;
	if ((clk + scaler - 1)/scaler % 1000 == 0)
		clk = (clk/scaler + 1) * scaler;

	return clk;
}

static int pl011_hwinit(struct uart_port *port)
{
	struct uart_amba_port *uap =
	    container_of(port, struct uart_amba_port, port);
	int retval;

	/* Optionaly enable pins to be muxed in and configured */
	pinctrl_pm_select_default_state(port->dev);

	/*
	 * Try to enable the clock producer.
	 */
	retval = clk_prepare_enable(uap->clk);
	if (retval)
		return retval;

	uap->port.uartclk = pl011_clk_round(clk_get_rate(uap->clk));

	/* Clear pending error and receive interrupts */
	pl011_write(UART011_OEIS | UART011_BEIS | UART011_PEIS |
		    UART011_FEIS | UART011_RTIS | UART011_RXIS,
		    uap, REG_ICR);

	/*
	 * Save interrupts enable mask, and enable RX interrupts in case if
	 * the interrupt is used for NMI entry.
	 */
	uap->im = pl011_read(uap, REG_IMSC);
	pl011_write(UART011_RTIM | UART011_RXIM, uap, REG_IMSC);

	if (dev_get_platdata(uap->port.dev)) {
		struct amba_pl011_data *plat;

		plat = dev_get_platdata(uap->port.dev);
		if (plat->init)
			plat->init();
	}
	return 0;
}

static bool pl011_split_lcrh(const struct uart_amba_port *uap)
{
	return pl011_reg_to_offset(uap, REG_LCRH_RX) !=
	       pl011_reg_to_offset(uap, REG_LCRH_TX);
}

static void pl011_write_lcr_h(struct uart_amba_port *uap, unsigned int lcr_h)
{
	pl011_write(lcr_h, uap, REG_LCRH_RX);
	if (pl011_split_lcrh(uap)) {
		int i;
		/*
		 * Wait 10 PCLKs before writing LCRH_TX register,
		 * to get this delay write read only register 10 times
		 */
		for (i = 0; i < 10; ++i)
			pl011_write(0xff, uap, REG_MIS);
		pl011_write(lcr_h, uap, REG_LCRH_TX);
	}
}

static int pl011_allocate_irq(struct uart_amba_port *uap)
{
	pl011_write(uap->im, uap, REG_IMSC);

	return request_irq(uap->port.irq, pl011_int, IRQF_SHARED, "uart-pl011",
			   uap);
}

/*
 * Enable interrupts, only timeouts when using DMA
 * if initial RX DMA job failed, start in interrupt mode
 * as well.
 */
static void pl011_enable_interrupts(struct uart_amba_port *uap)
{
	unsigned int i;

	spin_lock_irq(&uap->port.lock);

	/* Clear out any spuriously appearing RX interrupts */
	pl011_write(UART011_RTIS | UART011_RXIS, uap, REG_ICR);

	/*
	 * RXIS is asserted only when the RX FIFO transitions from below
	 * to above the trigger threshold.  If the RX FIFO is already
	 * full to the threshold this can't happen and RXIS will now be
	 * stuck off.  Drain the RX FIFO explicitly to fix this:
	 */
	for (i = 0; i < uap->fifosize * 2; ++i) {
		if (pl011_read(uap, REG_FR) & UART01x_FR_RXFE)
			break;

		pl011_read(uap, REG_DR);
	}

	uap->im = UART011_RTIM;
	if (!pl011_dma_rx_running(uap))
		uap->im |= UART011_RXIM;
	pl011_write(uap->im, uap, REG_IMSC);
	spin_unlock_irq(&uap->port.lock);
}

static int pl011_startup(struct uart_port *port)
{
	struct uart_amba_port *uap =
	    container_of(port, struct uart_amba_port, port);
	unsigned int cr;
	int retval;

	retval = pl011_hwinit(port);
	if (retval)
		goto clk_dis;

	retval = pl011_allocate_irq(uap);
	if (retval)
		goto clk_dis;

	pl011_write(uap->vendor->ifls, uap, REG_IFLS);

	spin_lock_irq(&uap->port.lock);

	/* restore RTS and DTR */
	cr = uap->old_cr & (UART011_CR_RTS | UART011_CR_DTR);
	cr |= UART01x_CR_UARTEN | UART011_CR_RXE | UART011_CR_TXE;
	pl011_write(cr, uap, REG_CR);

	spin_unlock_irq(&uap->port.lock);

	/*
	 * initialise the old status of the modem signals
	 */
	uap->old_status = pl011_read(uap, REG_FR) & UART01x_FR_MODEM_ANY;

	/* Startup DMA */
	pl011_dma_startup(uap);

	pl011_enable_interrupts(uap);

	return 0;

 clk_dis:
	clk_disable_unprepare(uap->clk);
	return retval;
}

static int sbsa_uart_startup(struct uart_port *port)
{
	struct uart_amba_port *uap =
		container_of(port, struct uart_amba_port, port);
	int retval;

	retval = pl011_hwinit(port);
	if (retval)
		return retval;

	retval = pl011_allocate_irq(uap);
	if (retval)
		return retval;

	/* The SBSA UART does not support any modem status lines. */
	uap->old_status = 0;

	pl011_enable_interrupts(uap);

	return 0;
}

static void pl011_shutdown_channel(struct uart_amba_port *uap,
					unsigned int lcrh)
{
      unsigned long val;

      val = pl011_read(uap, lcrh);
      val &= ~(UART01x_LCRH_BRK | UART01x_LCRH_FEN);
      pl011_write(val, uap, lcrh);
}

/*
 * disable the port. It should not disable RTS and DTR.
 * Also RTS and DTR state should be preserved to restore
 * it during startup().
 */
static void pl011_disable_uart(struct uart_amba_port *uap)
{
	unsigned int cr;

	uap->port.status &= ~(UPSTAT_AUTOCTS | UPSTAT_AUTORTS);
	spin_lock_irq(&uap->port.lock);
	cr = pl011_read(uap, REG_CR);
	uap->old_cr = cr;
	cr &= UART011_CR_RTS | UART011_CR_DTR;
	cr |= UART01x_CR_UARTEN | UART011_CR_TXE;
	pl011_write(cr, uap, REG_CR);
	spin_unlock_irq(&uap->port.lock);

	/*
	 * disable break condition and fifos
	 */
	pl011_shutdown_channel(uap, REG_LCRH_RX);
	if (pl011_split_lcrh(uap))
		pl011_shutdown_channel(uap, REG_LCRH_TX);
}

static void pl011_disable_interrupts(struct uart_amba_port *uap)
{
	spin_lock_irq(&uap->port.lock);

	/* mask all interrupts and clear all pending ones */
	uap->im = 0;
	pl011_write(uap->im, uap, REG_IMSC);
	pl011_write(0xffff, uap, REG_ICR);

	spin_unlock_irq(&uap->port.lock);
}

static void pl011_shutdown(struct uart_port *port)
{
	struct uart_amba_port *uap =
		container_of(port, struct uart_amba_port, port);

	pl011_disable_interrupts(uap);

	pl011_dma_shutdown(uap);

	free_irq(uap->port.irq, uap);

	pl011_disable_uart(uap);

	/*
	 * Shut down the clock producer
	 */
	clk_disable_unprepare(uap->clk);
	/* Optionally let pins go into sleep states */
	pinctrl_pm_select_sleep_state(port->dev);

	if (dev_get_platdata(uap->port.dev)) {
		struct amba_pl011_data *plat;

		plat = dev_get_platdata(uap->port.dev);
		if (plat->exit)
			plat->exit();
	}

	if (uap->port.ops->flush_buffer)
		uap->port.ops->flush_buffer(port);
}

static void sbsa_uart_shutdown(struct uart_port *port)
{
	struct uart_amba_port *uap =
		container_of(port, struct uart_amba_port, port);

	pl011_disable_interrupts(uap);

	free_irq(uap->port.irq, uap);

	if (uap->port.ops->flush_buffer)
		uap->port.ops->flush_buffer(port);
}

static void
pl011_setup_status_masks(struct uart_port *port, struct ktermios *termios)
{
	port->read_status_mask = UART011_DR_OE | 255;
	if (termios->c_iflag & INPCK)
		port->read_status_mask |= UART011_DR_FE | UART011_DR_PE;
	if (termios->c_iflag & (IGNBRK | BRKINT | PARMRK))
		port->read_status_mask |= UART011_DR_BE;

	/*
	 * Characters to ignore
	 */
	port->ignore_status_mask = 0;
	if (termios->c_iflag & IGNPAR)
		port->ignore_status_mask |= UART011_DR_FE | UART011_DR_PE;
	if (termios->c_iflag & IGNBRK) {
		port->ignore_status_mask |= UART011_DR_BE;
		/*
		 * If we're ignoring parity and break indicators,
		 * ignore overruns too (for real raw support).
		 */
		if (termios->c_iflag & IGNPAR)
			port->ignore_status_mask |= UART011_DR_OE;
	}

	/*
	 * Ignore all characters if CREAD is not set.
	 */
	if ((termios->c_cflag & CREAD) == 0)
		port->ignore_status_mask |= UART_DUMMY_DR_RX;
}

static void
pl011_set_termios(struct uart_port *port, struct ktermios *termios,
		     struct ktermios *old)
{
	struct uart_amba_port *uap =
	    container_of(port, struct uart_amba_port, port);
	unsigned int lcr_h, old_cr;
	unsigned long flags;
	unsigned int baud, quot, clkdiv;

	if (uap->vendor->oversampling)
		clkdiv = 8;
	else
		clkdiv = 16;

	/*
	 * Ask the core to calculate the divisor for us.
	 */
	baud = uart_get_baud_rate(port, termios, old, 0,
				  port->uartclk / clkdiv);
#ifdef CONFIG_DMA_ENGINE
	/*
	 * Adjust RX DMA polling rate with baud rate if not specified.
	 */
	if (uap->dmarx.auto_poll_rate)
		uap->dmarx.poll_rate = DIV_ROUND_UP(10000000, baud);
#endif

	if (baud > port->uartclk/16)
		quot = DIV_ROUND_CLOSEST(port->uartclk * 8, baud);
	else
		quot = DIV_ROUND_CLOSEST(port->uartclk * 4, baud);

	switch (termios->c_cflag & CSIZE) {
	case CS5:
		lcr_h = UART01x_LCRH_WLEN_5;
		break;
	case CS6:
		lcr_h = UART01x_LCRH_WLEN_6;
		break;
	case CS7:
		lcr_h = UART01x_LCRH_WLEN_7;
		break;
	default: // CS8
		lcr_h = UART01x_LCRH_WLEN_8;
		break;
	}
	if (termios->c_cflag & CSTOPB)
		lcr_h |= UART01x_LCRH_STP2;
	if (termios->c_cflag & PARENB) {
		lcr_h |= UART01x_LCRH_PEN;
		if (!(termios->c_cflag & PARODD))
			lcr_h |= UART01x_LCRH_EPS;
		if (termios->c_cflag & CMSPAR)
			lcr_h |= UART011_LCRH_SPS;
	}
	if (uap->fifosize > 1)
		lcr_h |= UART01x_LCRH_FEN;

	spin_lock_irqsave(&port->lock, flags);

	/*
	 * Update the per-port timeout.
	 */
	uart_update_timeout(port, termios->c_cflag, baud);

	pl011_setup_status_masks(port, termios);

	if (UART_ENABLE_MS(port, termios->c_cflag))
		pl011_enable_ms(port);

	/* first, disable everything */
	old_cr = pl011_read(uap, REG_CR);
	pl011_write(0, uap, REG_CR);

	if (termios->c_cflag & CRTSCTS) {
		if (old_cr & UART011_CR_RTS)
			old_cr |= UART011_CR_RTSEN;

		old_cr |= UART011_CR_CTSEN;
		port->status |= UPSTAT_AUTOCTS | UPSTAT_AUTORTS;
	} else {
		old_cr &= ~(UART011_CR_CTSEN | UART011_CR_RTSEN);
		port->status &= ~(UPSTAT_AUTOCTS | UPSTAT_AUTORTS);
	}

	if (uap->vendor->oversampling) {
		if (baud > port->uartclk / 16)
			old_cr |= ST_UART011_CR_OVSFACT;
		else
			old_cr &= ~ST_UART011_CR_OVSFACT;
	}

	/*
	 * Workaround for the ST Micro oversampling variants to
	 * increase the bitrate slightly, by lowering the divisor,
	 * to avoid delayed sampling of start bit at high speeds,
	 * else we see data corruption.
	 */
	if (uap->vendor->oversampling) {
		if ((baud >= 3000000) && (baud < 3250000) && (quot > 1))
			quot -= 1;
		else if ((baud > 3250000) && (quot > 2))
			quot -= 2;
	}
	/* Set baud rate */
	pl011_write(quot & 0x3f, uap, REG_FBRD);
	pl011_write(quot >> 6, uap, REG_IBRD);

	/*
	 * ----------v----------v----------v----------v-----
	 * NOTE: REG_LCRH_TX and REG_LCRH_RX MUST BE WRITTEN AFTER
	 * REG_FBRD & REG_IBRD.
	 * ----------^----------^----------^----------^-----
	 */
	pl011_write_lcr_h(uap, lcr_h);
	pl011_write(old_cr, uap, REG_CR);

	spin_unlock_irqrestore(&port->lock, flags);
}

static void
sbsa_uart_set_termios(struct uart_port *port, struct ktermios *termios,
		      struct ktermios *old)
{
	struct uart_amba_port *uap =
	    container_of(port, struct uart_amba_port, port);
	unsigned long flags;

	tty_termios_encode_baud_rate(termios, uap->fixed_baud, uap->fixed_baud);

	/* The SBSA UART only supports 8n1 without hardware flow control. */
	termios->c_cflag &= ~(CSIZE | CSTOPB | PARENB | PARODD);
	termios->c_cflag &= ~(CMSPAR | CRTSCTS);
	termios->c_cflag |= CS8 | CLOCAL;

	spin_lock_irqsave(&port->lock, flags);
	uart_update_timeout(port, CS8, uap->fixed_baud);
	pl011_setup_status_masks(port, termios);
	spin_unlock_irqrestore(&port->lock, flags);
}

static const char *pl011_type(struct uart_port *port)
{
	struct uart_amba_port *uap =
	    container_of(port, struct uart_amba_port, port);
	return uap->port.type == PORT_AMBA ? uap->type : NULL;
}

/*
 * Release the memory region(s) being used by 'port'
 */
static void pl011_release_port(struct uart_port *port)
{
	release_mem_region(port->mapbase, SZ_4K);
}

/*
 * Request the memory region(s) being used by 'port'
 */
static int pl011_request_port(struct uart_port *port)
{
	return request_mem_region(port->mapbase, SZ_4K, "uart-pl011")
			!= NULL ? 0 : -EBUSY;
}

/*
 * Configure/autoconfigure the port.
 */
static void pl011_config_port(struct uart_port *port, int flags)
{
	if (flags & UART_CONFIG_TYPE) {
		port->type = PORT_AMBA;
		pl011_request_port(port);
	}
}

/*
 * verify the new serial_struct (for TIOCSSERIAL).
 */
static int pl011_verify_port(struct uart_port *port, struct serial_struct *ser)
{
	int ret = 0;
	if (ser->type != PORT_UNKNOWN && ser->type != PORT_AMBA)
		ret = -EINVAL;
	if (ser->irq < 0 || ser->irq >= nr_irqs)
		ret = -EINVAL;
	if (ser->baud_base < 9600)
		ret = -EINVAL;
	return ret;
}

static const struct uart_ops amba_pl011_pops = {
	.tx_empty	= pl011_tx_empty,
	.set_mctrl	= pl011_set_mctrl,
	.get_mctrl	= pl011_get_mctrl,
	.stop_tx	= pl011_stop_tx,
	.start_tx	= pl011_start_tx,
	.stop_rx	= pl011_stop_rx,
	.enable_ms	= pl011_enable_ms,
	.break_ctl	= pl011_break_ctl,
	.startup	= pl011_startup,
	.shutdown	= pl011_shutdown,
	.flush_buffer	= pl011_dma_flush_buffer,
	.set_termios	= pl011_set_termios,
	.type		= pl011_type,
	.release_port	= pl011_release_port,
	.request_port	= pl011_request_port,
	.config_port	= pl011_config_port,
	.verify_port	= pl011_verify_port,
#ifdef CONFIG_CONSOLE_POLL
	.poll_init     = pl011_hwinit,
	.poll_get_char = pl011_get_poll_char,
	.poll_put_char = pl011_put_poll_char,
#endif
};

static void sbsa_uart_set_mctrl(struct uart_port *port, unsigned int mctrl)
{
}

static unsigned int sbsa_uart_get_mctrl(struct uart_port *port)
{
	return 0;
}

static const struct uart_ops sbsa_uart_pops = {
	.tx_empty	= pl011_tx_empty,
	.set_mctrl	= sbsa_uart_set_mctrl,
	.get_mctrl	= sbsa_uart_get_mctrl,
	.stop_tx	= pl011_stop_tx,
	.start_tx	= pl011_start_tx,
	.stop_rx	= pl011_stop_rx,
	.startup	= sbsa_uart_startup,
	.shutdown	= sbsa_uart_shutdown,
	.set_termios	= sbsa_uart_set_termios,
	.type		= pl011_type,
	.release_port	= pl011_release_port,
	.request_port	= pl011_request_port,
	.config_port	= pl011_config_port,
	.verify_port	= pl011_verify_port,
#ifdef CONFIG_CONSOLE_POLL
	.poll_init     = pl011_hwinit,
	.poll_get_char = pl011_get_poll_char,
	.poll_put_char = pl011_put_poll_char,
#endif
};

static struct uart_amba_port *amba_ports[UART_NR];

#ifdef CONFIG_SERIAL_AMBA_PL011_CONSOLE

static void pl011_console_putchar(struct uart_port *port, int ch)
{
	struct uart_amba_port *uap =
	    container_of(port, struct uart_amba_port, port);

	while (pl011_read(uap, REG_FR) & UART01x_FR_TXFF)
		cpu_relax();
	pl011_write(ch, uap, REG_DR);
}

static void
pl011_console_write(struct console *co, const char *s, unsigned int count)
{
	struct uart_amba_port *uap = amba_ports[co->index];
	unsigned int old_cr = 0, new_cr;
	unsigned long flags;
	int locked = 1;

	clk_enable(uap->clk);

	local_irq_save(flags);
	if (uap->port.sysrq)
		locked = 0;
	else if (oops_in_progress)
		locked = spin_trylock(&uap->port.lock);
	else
		spin_lock(&uap->port.lock);

	/*
	 *	First save the CR then disable the interrupts
	 */
	if (!uap->vendor->always_enabled) {
		old_cr = pl011_read(uap, REG_CR);
		new_cr = old_cr & ~UART011_CR_CTSEN;
		new_cr |= UART01x_CR_UARTEN | UART011_CR_TXE;
		pl011_write(new_cr, uap, REG_CR);
	}

	uart_console_write(&uap->port, s, count, pl011_console_putchar);

	/*
	 *	Finally, wait for transmitter to become empty and restore the
	 *	TCR. Allow feature register bits to be inverted to work around
	 *	errata.
	 */
	while ((pl011_read(uap, REG_FR) ^ uap->vendor->inv_fr)
						& uap->vendor->fr_busy)
		cpu_relax();
	if (!uap->vendor->always_enabled)
		pl011_write(old_cr, uap, REG_CR);

	if (locked)
		spin_unlock(&uap->port.lock);
	local_irq_restore(flags);

	clk_disable(uap->clk);
}

static void __init
pl011_console_get_options(struct uart_amba_port *uap, int *baud,
			     int *parity, int *bits)
{
	if (pl011_read(uap, REG_CR) & UART01x_CR_UARTEN) {
		unsigned int lcr_h, ibrd, fbrd;

		lcr_h = pl011_read(uap, REG_LCRH_TX);

		*parity = 'n';
		if (lcr_h & UART01x_LCRH_PEN) {
			if (lcr_h & UART01x_LCRH_EPS)
				*parity = 'e';
			else
				*parity = 'o';
		}

		if ((lcr_h & 0x60) == UART01x_LCRH_WLEN_7)
			*bits = 7;
		else
			*bits = 8;

		ibrd = pl011_read(uap, REG_IBRD);
		fbrd = pl011_read(uap, REG_FBRD);

		*baud = uap->port.uartclk * 4 / (64 * ibrd + fbrd);

		if (uap->vendor->oversampling) {
			if (pl011_read(uap, REG_CR)
				  & ST_UART011_CR_OVSFACT)
				*baud *= 2;
		}
	}
}

static int __init pl011_console_setup(struct console *co, char *options)
{
	struct uart_amba_port *uap;
	int baud = 38400;
	int bits = 8;
	int parity = 'n';
	int flow = 'n';
	int ret;

	/*
	 * Check whether an invalid uart number has been specified, and
	 * if so, search for the first available port that does have
	 * console support.
	 */
	if (co->index >= UART_NR)
		co->index = 0;
	uap = amba_ports[co->index];
	if (!uap)
		return -ENODEV;

	/* Allow pins to be muxed in and configured */
	pinctrl_pm_select_default_state(uap->port.dev);

	ret = clk_prepare(uap->clk);
	if (ret)
		return ret;

	if (dev_get_platdata(uap->port.dev)) {
		struct amba_pl011_data *plat;

		plat = dev_get_platdata(uap->port.dev);
		if (plat->init)
			plat->init();
	}

	uap->port.uartclk = pl011_clk_round(clk_get_rate(uap->clk));

	if (uap->vendor->fixed_options) {
		baud = uap->fixed_baud;
	} else {
		if (options)
			uart_parse_options(options,
					   &baud, &parity, &bits, &flow);
		else
			pl011_console_get_options(uap, &baud, &parity, &bits);
	}

	return uart_set_options(&uap->port, co, baud, parity, bits, flow);
}

/**
 *	pl011_console_match - non-standard console matching
 *	@co:	  registering console
 *	@name:	  name from console command line
 *	@idx:	  index from console command line
 *	@options: ptr to option string from console command line
 *
 *	Only attempts to match console command lines of the form:
 *	    console=pl011,mmio|mmio32,<addr>[,<options>]
 *	    console=pl011,0x<addr>[,<options>]
 *	This form is used to register an initial earlycon boot console and
 *	replace it with the amba_console at pl011 driver init.
 *
 *	Performs console setup for a match (as required by interface)
 *	If no <options> are specified, then assume the h/w is already setup.
 *
 *	Returns 0 if console matches; otherwise non-zero to use default matching
 */
static int __init pl011_console_match(struct console *co, char *name, int idx,
				      char *options)
{
	unsigned char iotype;
	resource_size_t addr;
	int i;

	/*
	 * Systems affected by the Qualcomm Technologies QDF2400 E44 erratum
	 * have a distinct console name, so make sure we check for that.
	 * The actual implementation of the erratum occurs in the probe
	 * function.
	 */
	if ((strcmp(name, "qdf2400_e44") != 0) && (strcmp(name, "pl011") != 0))
		return -ENODEV;

	if (uart_parse_earlycon(options, &iotype, &addr, &options))
		return -ENODEV;

	if (iotype != UPIO_MEM && iotype != UPIO_MEM32)
		return -ENODEV;

	/* try to match the port specified on the command line */
	for (i = 0; i < ARRAY_SIZE(amba_ports); i++) {
		struct uart_port *port;

		if (!amba_ports[i])
			continue;

		port = &amba_ports[i]->port;

		if (port->mapbase != addr)
			continue;

		co->index = i;
		port->cons = co;
		return pl011_console_setup(co, options);
	}

	return -ENODEV;
}

static struct uart_driver amba_reg;
static struct console amba_console = {
	.name		= "ttyAMA",
	.write		= pl011_console_write,
	.device		= uart_console_device,
	.setup		= pl011_console_setup,
	.match		= pl011_console_match,
	.flags		= CON_PRINTBUFFER | CON_ANYTIME,
	.index		= -1,
	.data		= &amba_reg,
};

#define AMBA_CONSOLE	(&amba_console)

static void qdf2400_e44_putc(struct uart_port *port, int c)
{
	while (readl(port->membase + UART01x_FR) & UART01x_FR_TXFF)
		cpu_relax();
	writel(c, port->membase + UART01x_DR);
	while (!(readl(port->membase + UART01x_FR) & UART011_FR_TXFE))
		cpu_relax();
}

static void qdf2400_e44_early_write(struct console *con, const char *s, unsigned n)
{
	struct earlycon_device *dev = con->data;

	uart_console_write(&dev->port, s, n, qdf2400_e44_putc);
}

static void pl011_putc(struct uart_port *port, int c)
{
	while (readl(port->membase + UART01x_FR) & UART01x_FR_TXFF)
		cpu_relax();
	if (port->iotype == UPIO_MEM32)
		writel(c, port->membase + UART01x_DR);
	else
		writeb(c, port->membase + UART01x_DR);
	while (readl(port->membase + UART01x_FR) & UART01x_FR_BUSY)
		cpu_relax();
}

static void pl011_early_write(struct console *con, const char *s, unsigned n)
{
	struct earlycon_device *dev = con->data;

	uart_console_write(&dev->port, s, n, pl011_putc);
}

/*
 * On non-ACPI systems, earlycon is enabled by specifying
 * "earlycon=pl011,<address>" on the kernel command line.
 *
 * On ACPI ARM64 systems, an "early" console is enabled via the SPCR table,
 * by specifying only "earlycon" on the command line.  Because it requires
 * SPCR, the console starts after ACPI is parsed, which is later than a
 * traditional early console.
 *
 * To get the traditional early console that starts before ACPI is parsed,
 * specify the full "earlycon=pl011,<address>" option.
 */
static int __init pl011_early_console_setup(struct earlycon_device *device,
					    const char *opt)
{
	if (!device->port.membase)
		return -ENODEV;

	device->con->write = pl011_early_write;

	return 0;
}
OF_EARLYCON_DECLARE(pl011, "arm,pl011", pl011_early_console_setup);
OF_EARLYCON_DECLARE(pl011, "arm,sbsa-uart", pl011_early_console_setup);

/*
 * On Qualcomm Datacenter Technologies QDF2400 SOCs affected by
 * Erratum 44, traditional earlycon can be enabled by specifying
 * "earlycon=qdf2400_e44,<address>".  Any options are ignored.
 *
 * Alternatively, you can just specify "earlycon", and the early console
 * will be enabled with the information from the SPCR table.  In this
 * case, the SPCR code will detect the need for the E44 work-around,
 * and set the console name to "qdf2400_e44".
 */
static int __init
qdf2400_e44_early_console_setup(struct earlycon_device *device,
				const char *opt)
{
	if (!device->port.membase)
		return -ENODEV;

	device->con->write = qdf2400_e44_early_write;
	return 0;
}
EARLYCON_DECLARE(qdf2400_e44, qdf2400_e44_early_console_setup);

#else
#define AMBA_CONSOLE	NULL
#endif

static struct uart_driver amba_reg = {
	.owner			= THIS_MODULE,
	.driver_name		= "ttyAMA",
	.dev_name		= "ttyAMA",
	.major			= SERIAL_AMBA_MAJOR,
	.minor			= SERIAL_AMBA_MINOR,
	.nr			= UART_NR,
	.cons			= AMBA_CONSOLE,
};

#if 0
static int pl011_probe_dt_alias(int index, struct device *dev)
{
	struct device_node *np;
	static bool seen_dev_with_alias = false;
	static bool seen_dev_without_alias = false;
	int ret = index;

	if (!IS_ENABLED(CONFIG_OF))
		return ret;

	np = dev->of_node;
	if (!np)
		return ret;

	ret = of_alias_get_id(np, "serial");
	if (ret < 0) {
		seen_dev_without_alias = true;
		ret = index;
	} else {
		seen_dev_with_alias = true;
		if (ret >= ARRAY_SIZE(amba_ports) || amba_ports[ret] != NULL) {
			dev_warn(dev, "requested serial port %d  not available.\n", ret);
			ret = index;
		}
	}

	if (seen_dev_with_alias && seen_dev_without_alias)
		dev_warn(dev, "aliased and non-aliased serial devices found in device tree. Serial port enumeration may be unpredictable.\n");

	return ret;
}
#endif

/* unregisters the driver also if no more ports are left */
static void pl011_unregister_port(struct uart_amba_port *uap)
{
	int i;
	bool busy = false;

	for (i = 0; i < ARRAY_SIZE(amba_ports); i++) {
		if (amba_ports[i] == uap)
			amba_ports[i] = NULL;
		else if (amba_ports[i])
			busy = true;
	}
	pl011_dma_remove(uap);
	if (!busy)
		uart_unregister_driver(&amba_reg);
}

static int pl011_find_free_port(void)
{
	int i;

	for (i = 0; i < ARRAY_SIZE(amba_ports); i++)
		if (amba_ports[i] == NULL)
			return i;

	return -EBUSY;
}

static int pl011_setup_port(struct device *dev, struct uart_amba_port *uap,
			    struct resource *mmiobase, int index)
{
	void __iomem *base;

	base = devm_ioremap_resource(dev, mmiobase);
	if (IS_ERR(base))
		return PTR_ERR(base);

	/* Don't use DT serial<n> aliases - it causes the device to
	   be renumbered to ttyAMA1 if it is the second serial port in the
	   system, even though the other one is ttyS0. The 8250 driver
	   doesn't use this logic, so always remains ttyS0.
	index = pl011_probe_dt_alias(index, dev);
	*/

	uap->old_cr = 0;
	uap->port.dev = dev;
	uap->port.mapbase = mmiobase->start;
	uap->port.membase = base;
	uap->port.fifosize = uap->fifosize;
	uap->port.flags = UPF_BOOT_AUTOCONF;
	uap->port.line = index;

	amba_ports[index] = uap;

	return 0;
}

static int pl011_register_port(struct uart_amba_port *uap)
{
	int ret;

	/* Ensure interrupts from this UART are masked and cleared */
	pl011_write(0, uap, REG_IMSC);
	pl011_write(0xffff, uap, REG_ICR);

	if (!amba_reg.state) {
		ret = uart_register_driver(&amba_reg);
		if (ret < 0) {
			dev_err(uap->port.dev,
				"Failed to register AMBA-PL011 driver\n");
			return ret;
		}
	}

	ret = uart_add_one_port(&amba_reg, &uap->port);
	if (ret)
		pl011_unregister_port(uap);

	return ret;
}

static int pl011_probe(struct amba_device *dev, const struct amba_id *id)
{
	struct uart_amba_port *uap;
	struct vendor_data *vendor = id->data;
	int portnr, ret;

	portnr = pl011_find_free_port();
	if (portnr < 0)
		return portnr;

	uap = devm_kzalloc(&dev->dev, sizeof(struct uart_amba_port),
			   GFP_KERNEL);
	if (!uap)
		return -ENOMEM;

	uap->clk = devm_clk_get(&dev->dev, NULL);
	if (IS_ERR(uap->clk))
		return PTR_ERR(uap->clk);

	if (of_property_read_bool(dev->dev.of_node, "cts-event-workaround")) {
	    vendor->cts_event_workaround = true;
	    dev_info(&dev->dev, "cts_event_workaround enabled\n");
	}

	uap->reg_offset = vendor->reg_offset;
	uap->vendor = vendor;
	uap->fifosize = vendor->get_fifosize(dev);
	uap->port.iotype = vendor->access_32b ? UPIO_MEM32 : UPIO_MEM;
	uap->port.irq = dev->irq[0];
	uap->port.ops = &amba_pl011_pops;

	snprintf(uap->type, sizeof(uap->type), "PL011 rev%u", amba_rev(dev));

	ret = pl011_setup_port(&dev->dev, uap, &dev->res, portnr);
	if (ret)
		return ret;

	amba_set_drvdata(dev, uap);

	return pl011_register_port(uap);
}

static int pl011_remove(struct amba_device *dev)
{
	struct uart_amba_port *uap = amba_get_drvdata(dev);

	uart_remove_one_port(&amba_reg, &uap->port);
	pl011_unregister_port(uap);
	return 0;
}

#ifdef CONFIG_PM_SLEEP
static int pl011_suspend(struct device *dev)
{
	struct uart_amba_port *uap = dev_get_drvdata(dev);

	if (!uap)
		return -EINVAL;

	return uart_suspend_port(&amba_reg, &uap->port);
}

static int pl011_resume(struct device *dev)
{
	struct uart_amba_port *uap = dev_get_drvdata(dev);

	if (!uap)
		return -EINVAL;

	return uart_resume_port(&amba_reg, &uap->port);
}
#endif

static SIMPLE_DEV_PM_OPS(pl011_dev_pm_ops, pl011_suspend, pl011_resume);

static int sbsa_uart_probe(struct platform_device *pdev)
{
	struct uart_amba_port *uap;
	struct resource *r;
	int portnr, ret;
	int baudrate;

	/*
	 * Check the mandatory baud rate parameter in the DT node early
	 * so that we can easily exit with the error.
	 */
	if (pdev->dev.of_node) {
		struct device_node *np = pdev->dev.of_node;

		ret = of_property_read_u32(np, "current-speed", &baudrate);
		if (ret)
			return ret;
	} else {
		baudrate = 115200;
	}

	portnr = pl011_find_free_port();
	if (portnr < 0)
		return portnr;

	uap = devm_kzalloc(&pdev->dev, sizeof(struct uart_amba_port),
			   GFP_KERNEL);
	if (!uap)
		return -ENOMEM;

	ret = platform_get_irq(pdev, 0);
	if (ret < 0) {
		if (ret != -EPROBE_DEFER)
			dev_err(&pdev->dev, "cannot obtain irq\n");
		return ret;
	}
	uap->port.irq	= ret;

#ifdef CONFIG_ACPI_SPCR_TABLE
	if (qdf2400_e44_present) {
		dev_info(&pdev->dev, "working around QDF2400 SoC erratum 44\n");
		uap->vendor = &vendor_qdt_qdf2400_e44;
	} else
#endif
		uap->vendor = &vendor_sbsa;

	uap->reg_offset	= uap->vendor->reg_offset;
	uap->fifosize	= 32;
	uap->port.iotype = uap->vendor->access_32b ? UPIO_MEM32 : UPIO_MEM;
	uap->port.ops	= &sbsa_uart_pops;
	uap->fixed_baud = baudrate;

	snprintf(uap->type, sizeof(uap->type), "SBSA");

	r = platform_get_resource(pdev, IORESOURCE_MEM, 0);

	ret = pl011_setup_port(&pdev->dev, uap, r, portnr);
	if (ret)
		return ret;

	platform_set_drvdata(pdev, uap);

	return pl011_register_port(uap);
}

static int sbsa_uart_remove(struct platform_device *pdev)
{
	struct uart_amba_port *uap = platform_get_drvdata(pdev);

	uart_remove_one_port(&amba_reg, &uap->port);
	pl011_unregister_port(uap);
	return 0;
}

static const struct of_device_id sbsa_uart_of_match[] = {
	{ .compatible = "arm,sbsa-uart", },
	{},
};
MODULE_DEVICE_TABLE(of, sbsa_uart_of_match);

static const struct acpi_device_id sbsa_uart_acpi_match[] = {
	{ "ARMH0011", 0 },
	{},
};
MODULE_DEVICE_TABLE(acpi, sbsa_uart_acpi_match);

static struct platform_driver arm_sbsa_uart_platform_driver = {
	.probe		= sbsa_uart_probe,
	.remove		= sbsa_uart_remove,
	.driver	= {
		.name	= "sbsa-uart",
		.of_match_table = of_match_ptr(sbsa_uart_of_match),
		.acpi_match_table = ACPI_PTR(sbsa_uart_acpi_match),
		.suppress_bind_attrs = IS_BUILTIN(CONFIG_SERIAL_AMBA_PL011),
	},
};

static const struct amba_id pl011_ids[] = {
	{
		.id	= 0x00041011,
		.mask	= 0x000fffff,
		.data	= &vendor_arm,
	},
	{
		.id	= 0x00380802,
		.mask	= 0x00ffffff,
		.data	= &vendor_st,
	},
	{
		.id	= AMBA_LINUX_ID(0x00, 0x1, 0xffe),
		.mask	= 0x00ffffff,
		.data	= &vendor_zte,
	},
	{ 0, 0 },
};

MODULE_DEVICE_TABLE(amba, pl011_ids);

static struct amba_driver pl011_driver = {
	.drv = {
		.name	= "uart-pl011",
		.pm	= &pl011_dev_pm_ops,
		.suppress_bind_attrs = IS_BUILTIN(CONFIG_SERIAL_AMBA_PL011),
	},
	.id_table	= pl011_ids,
	.probe		= pl011_probe,
	.remove		= pl011_remove,
};

static int __init pl011_init(void)
{
	printk(KERN_INFO "Serial: AMBA PL011 UART driver\n");

	if (platform_driver_register(&arm_sbsa_uart_platform_driver))
		pr_warn("could not register SBSA UART platform driver\n");
	return amba_driver_register(&pl011_driver);
}

static void __exit pl011_exit(void)
{
	platform_driver_unregister(&arm_sbsa_uart_platform_driver);
	amba_driver_unregister(&pl011_driver);
}

/*
 * While this can be a module, if builtin it's most likely the console
 * So let's leave module_exit but move module_init to an earlier place
 */
arch_initcall(pl011_init);
module_exit(pl011_exit);

MODULE_AUTHOR("ARM Ltd/Deep Blue Solutions Ltd");
MODULE_DESCRIPTION("ARM AMBA serial port driver");
MODULE_LICENSE("GPL");<|MERGE_RESOLUTION|>--- conflicted
+++ resolved
@@ -814,16 +814,9 @@
 	if (!uap->using_tx_dma)
 		return;
 
-<<<<<<< HEAD
-	/* Avoid deadlock with the DMA engine callback */
 	uap->irq_locked = 0;
-	spin_unlock(&uap->port.lock);
-	dmaengine_terminate_all(uap->dmatx.chan);
-	spin_lock(&uap->port.lock);
-=======
 	dmaengine_terminate_async(uap->dmatx.chan);
 
->>>>>>> 312017a4
 	if (uap->dmatx.queued) {
 		dma_unmap_sg(uap->dmatx.chan->device->dev, &uap->dmatx.sg, 1,
 			     DMA_TO_DEVICE);
