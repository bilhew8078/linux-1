/*
 * Copyright (C) 2005 - 2015 Emulex
 * All rights reserved.
 *
 * This program is free software; you can redistribute it and/or
 * modify it under the terms of the GNU General Public License version 2
 * as published by the Free Software Foundation.  The full GNU General
 * Public License is included in this distribution in the file called COPYING.
 *
 * Contact Information:
 * linux-drivers@emulex.com
 *
 * Emulex
 * 3333 Susan Street
 * Costa Mesa, CA 92626
 */

#include <linux/prefetch.h>
#include <linux/module.h>
#include "be.h"
#include "be_cmds.h"
#include <asm/div64.h>
#include <linux/aer.h>
#include <linux/if_bridge.h>
#include <net/busy_poll.h>
#include <net/vxlan.h>

MODULE_VERSION(DRV_VER);
MODULE_DESCRIPTION(DRV_DESC " " DRV_VER);
MODULE_AUTHOR("Emulex Corporation");
MODULE_LICENSE("GPL");

/* num_vfs module param is obsolete.
 * Use sysfs method to enable/disable VFs.
 */
static unsigned int num_vfs;
module_param(num_vfs, uint, S_IRUGO);
MODULE_PARM_DESC(num_vfs, "Number of PCI VFs to initialize");

static ushort rx_frag_size = 2048;
module_param(rx_frag_size, ushort, S_IRUGO);
MODULE_PARM_DESC(rx_frag_size, "Size of a fragment that holds rcvd data.");

static const struct pci_device_id be_dev_ids[] = {
	{ PCI_DEVICE(BE_VENDOR_ID, BE_DEVICE_ID1) },
	{ PCI_DEVICE(BE_VENDOR_ID, BE_DEVICE_ID2) },
	{ PCI_DEVICE(BE_VENDOR_ID, OC_DEVICE_ID1) },
	{ PCI_DEVICE(BE_VENDOR_ID, OC_DEVICE_ID2) },
	{ PCI_DEVICE(EMULEX_VENDOR_ID, OC_DEVICE_ID3)},
	{ PCI_DEVICE(EMULEX_VENDOR_ID, OC_DEVICE_ID4)},
	{ PCI_DEVICE(EMULEX_VENDOR_ID, OC_DEVICE_ID5)},
	{ PCI_DEVICE(EMULEX_VENDOR_ID, OC_DEVICE_ID6)},
	{ 0 }
};
MODULE_DEVICE_TABLE(pci, be_dev_ids);
/* UE Status Low CSR */
static const char * const ue_status_low_desc[] = {
	"CEV",
	"CTX",
	"DBUF",
	"ERX",
	"Host",
	"MPU",
	"NDMA",
	"PTC ",
	"RDMA ",
	"RXF ",
	"RXIPS ",
	"RXULP0 ",
	"RXULP1 ",
	"RXULP2 ",
	"TIM ",
	"TPOST ",
	"TPRE ",
	"TXIPS ",
	"TXULP0 ",
	"TXULP1 ",
	"UC ",
	"WDMA ",
	"TXULP2 ",
	"HOST1 ",
	"P0_OB_LINK ",
	"P1_OB_LINK ",
	"HOST_GPIO ",
	"MBOX ",
	"ERX2 ",
	"SPARE ",
	"JTAG ",
	"MPU_INTPEND "
};

/* UE Status High CSR */
static const char * const ue_status_hi_desc[] = {
	"LPCMEMHOST",
	"MGMT_MAC",
	"PCS0ONLINE",
	"MPU_IRAM",
	"PCS1ONLINE",
	"PCTL0",
	"PCTL1",
	"PMEM",
	"RR",
	"TXPB",
	"RXPP",
	"XAUI",
	"TXP",
	"ARM",
	"IPC",
	"HOST2",
	"HOST3",
	"HOST4",
	"HOST5",
	"HOST6",
	"HOST7",
	"ECRC",
	"Poison TLP",
	"NETC",
	"PERIPH",
	"LLTXULP",
	"D2P",
	"RCON",
	"LDMA",
	"LLTXP",
	"LLTXPB",
	"Unknown"
};

static void be_queue_free(struct be_adapter *adapter, struct be_queue_info *q)
{
	struct be_dma_mem *mem = &q->dma_mem;

	if (mem->va) {
		dma_free_coherent(&adapter->pdev->dev, mem->size, mem->va,
				  mem->dma);
		mem->va = NULL;
	}
}

static int be_queue_alloc(struct be_adapter *adapter, struct be_queue_info *q,
			  u16 len, u16 entry_size)
{
	struct be_dma_mem *mem = &q->dma_mem;

	memset(q, 0, sizeof(*q));
	q->len = len;
	q->entry_size = entry_size;
	mem->size = len * entry_size;
	mem->va = dma_zalloc_coherent(&adapter->pdev->dev, mem->size, &mem->dma,
				      GFP_KERNEL);
	if (!mem->va)
		return -ENOMEM;
	return 0;
}

static void be_reg_intr_set(struct be_adapter *adapter, bool enable)
{
	u32 reg, enabled;

	pci_read_config_dword(adapter->pdev, PCICFG_MEMBAR_CTRL_INT_CTRL_OFFSET,
			      &reg);
	enabled = reg & MEMBAR_CTRL_INT_CTRL_HOSTINTR_MASK;

	if (!enabled && enable)
		reg |= MEMBAR_CTRL_INT_CTRL_HOSTINTR_MASK;
	else if (enabled && !enable)
		reg &= ~MEMBAR_CTRL_INT_CTRL_HOSTINTR_MASK;
	else
		return;

	pci_write_config_dword(adapter->pdev,
			       PCICFG_MEMBAR_CTRL_INT_CTRL_OFFSET, reg);
}

static void be_intr_set(struct be_adapter *adapter, bool enable)
{
	int status = 0;

	/* On lancer interrupts can't be controlled via this register */
	if (lancer_chip(adapter))
		return;

	if (be_check_error(adapter, BE_ERROR_EEH))
		return;

	status = be_cmd_intr_set(adapter, enable);
	if (status)
		be_reg_intr_set(adapter, enable);
}

static void be_rxq_notify(struct be_adapter *adapter, u16 qid, u16 posted)
{
	u32 val = 0;

	if (be_check_error(adapter, BE_ERROR_HW))
		return;

	val |= qid & DB_RQ_RING_ID_MASK;
	val |= posted << DB_RQ_NUM_POSTED_SHIFT;

	wmb();
	iowrite32(val, adapter->db + DB_RQ_OFFSET);
}

static void be_txq_notify(struct be_adapter *adapter, struct be_tx_obj *txo,
			  u16 posted)
{
	u32 val = 0;

	if (be_check_error(adapter, BE_ERROR_HW))
		return;

	val |= txo->q.id & DB_TXULP_RING_ID_MASK;
	val |= (posted & DB_TXULP_NUM_POSTED_MASK) << DB_TXULP_NUM_POSTED_SHIFT;

	wmb();
	iowrite32(val, adapter->db + txo->db_offset);
}

static void be_eq_notify(struct be_adapter *adapter, u16 qid,
			 bool arm, bool clear_int, u16 num_popped,
			 u32 eq_delay_mult_enc)
{
	u32 val = 0;

	val |= qid & DB_EQ_RING_ID_MASK;
	val |= ((qid & DB_EQ_RING_ID_EXT_MASK) << DB_EQ_RING_ID_EXT_MASK_SHIFT);

	if (be_check_error(adapter, BE_ERROR_HW))
		return;

	if (arm)
		val |= 1 << DB_EQ_REARM_SHIFT;
	if (clear_int)
		val |= 1 << DB_EQ_CLR_SHIFT;
	val |= 1 << DB_EQ_EVNT_SHIFT;
	val |= num_popped << DB_EQ_NUM_POPPED_SHIFT;
	val |= eq_delay_mult_enc << DB_EQ_R2I_DLY_SHIFT;
	iowrite32(val, adapter->db + DB_EQ_OFFSET);
}

void be_cq_notify(struct be_adapter *adapter, u16 qid, bool arm, u16 num_popped)
{
	u32 val = 0;

	val |= qid & DB_CQ_RING_ID_MASK;
	val |= ((qid & DB_CQ_RING_ID_EXT_MASK) <<
			DB_CQ_RING_ID_EXT_MASK_SHIFT);

	if (be_check_error(adapter, BE_ERROR_HW))
		return;

	if (arm)
		val |= 1 << DB_CQ_REARM_SHIFT;
	val |= num_popped << DB_CQ_NUM_POPPED_SHIFT;
	iowrite32(val, adapter->db + DB_CQ_OFFSET);
}

static int be_mac_addr_set(struct net_device *netdev, void *p)
{
	struct be_adapter *adapter = netdev_priv(netdev);
	struct device *dev = &adapter->pdev->dev;
	struct sockaddr *addr = p;
	int status;
	u8 mac[ETH_ALEN];
	u32 old_pmac_id = adapter->pmac_id[0], curr_pmac_id = 0;

	if (!is_valid_ether_addr(addr->sa_data))
		return -EADDRNOTAVAIL;

	/* Proceed further only if, User provided MAC is different
	 * from active MAC
	 */
	if (ether_addr_equal(addr->sa_data, netdev->dev_addr))
		return 0;

	/* if device is not running, copy MAC to netdev->dev_addr */
	if (!netif_running(netdev))
		goto done;

	/* The PMAC_ADD cmd may fail if the VF doesn't have FILTMGMT
	 * privilege or if PF did not provision the new MAC address.
	 * On BE3, this cmd will always fail if the VF doesn't have the
	 * FILTMGMT privilege. This failure is OK, only if the PF programmed
	 * the MAC for the VF.
	 */
	status = be_cmd_pmac_add(adapter, (u8 *)addr->sa_data,
				 adapter->if_handle, &adapter->pmac_id[0], 0);
	if (!status) {
		curr_pmac_id = adapter->pmac_id[0];

		/* Delete the old programmed MAC. This call may fail if the
		 * old MAC was already deleted by the PF driver.
		 */
		if (adapter->pmac_id[0] != old_pmac_id)
			be_cmd_pmac_del(adapter, adapter->if_handle,
					old_pmac_id, 0);
	}

	/* Decide if the new MAC is successfully activated only after
	 * querying the FW
	 */
	status = be_cmd_get_active_mac(adapter, curr_pmac_id, mac,
				       adapter->if_handle, true, 0);
	if (status)
		goto err;

	/* The MAC change did not happen, either due to lack of privilege
	 * or PF didn't pre-provision.
	 */
	if (!ether_addr_equal(addr->sa_data, mac)) {
		status = -EPERM;
		goto err;
	}
done:
	ether_addr_copy(netdev->dev_addr, addr->sa_data);
	dev_info(dev, "MAC address changed to %pM\n", addr->sa_data);
	return 0;
err:
	dev_warn(dev, "MAC address change to %pM failed\n", addr->sa_data);
	return status;
}

/* BE2 supports only v0 cmd */
static void *hw_stats_from_cmd(struct be_adapter *adapter)
{
	if (BE2_chip(adapter)) {
		struct be_cmd_resp_get_stats_v0 *cmd = adapter->stats_cmd.va;

		return &cmd->hw_stats;
	} else if (BE3_chip(adapter)) {
		struct be_cmd_resp_get_stats_v1 *cmd = adapter->stats_cmd.va;

		return &cmd->hw_stats;
	} else {
		struct be_cmd_resp_get_stats_v2 *cmd = adapter->stats_cmd.va;

		return &cmd->hw_stats;
	}
}

/* BE2 supports only v0 cmd */
static void *be_erx_stats_from_cmd(struct be_adapter *adapter)
{
	if (BE2_chip(adapter)) {
		struct be_hw_stats_v0 *hw_stats = hw_stats_from_cmd(adapter);

		return &hw_stats->erx;
	} else if (BE3_chip(adapter)) {
		struct be_hw_stats_v1 *hw_stats = hw_stats_from_cmd(adapter);

		return &hw_stats->erx;
	} else {
		struct be_hw_stats_v2 *hw_stats = hw_stats_from_cmd(adapter);

		return &hw_stats->erx;
	}
}

static void populate_be_v0_stats(struct be_adapter *adapter)
{
	struct be_hw_stats_v0 *hw_stats = hw_stats_from_cmd(adapter);
	struct be_pmem_stats *pmem_sts = &hw_stats->pmem;
	struct be_rxf_stats_v0 *rxf_stats = &hw_stats->rxf;
	struct be_port_rxf_stats_v0 *port_stats =
					&rxf_stats->port[adapter->port_num];
	struct be_drv_stats *drvs = &adapter->drv_stats;

	be_dws_le_to_cpu(hw_stats, sizeof(*hw_stats));
	drvs->rx_pause_frames = port_stats->rx_pause_frames;
	drvs->rx_crc_errors = port_stats->rx_crc_errors;
	drvs->rx_control_frames = port_stats->rx_control_frames;
	drvs->rx_in_range_errors = port_stats->rx_in_range_errors;
	drvs->rx_frame_too_long = port_stats->rx_frame_too_long;
	drvs->rx_dropped_runt = port_stats->rx_dropped_runt;
	drvs->rx_ip_checksum_errs = port_stats->rx_ip_checksum_errs;
	drvs->rx_tcp_checksum_errs = port_stats->rx_tcp_checksum_errs;
	drvs->rx_udp_checksum_errs = port_stats->rx_udp_checksum_errs;
	drvs->rxpp_fifo_overflow_drop = port_stats->rx_fifo_overflow;
	drvs->rx_dropped_tcp_length = port_stats->rx_dropped_tcp_length;
	drvs->rx_dropped_too_small = port_stats->rx_dropped_too_small;
	drvs->rx_dropped_too_short = port_stats->rx_dropped_too_short;
	drvs->rx_out_range_errors = port_stats->rx_out_range_errors;
	drvs->rx_input_fifo_overflow_drop = port_stats->rx_input_fifo_overflow;
	drvs->rx_dropped_header_too_small =
		port_stats->rx_dropped_header_too_small;
	drvs->rx_address_filtered =
					port_stats->rx_address_filtered +
					port_stats->rx_vlan_filtered;
	drvs->rx_alignment_symbol_errors =
		port_stats->rx_alignment_symbol_errors;

	drvs->tx_pauseframes = port_stats->tx_pauseframes;
	drvs->tx_controlframes = port_stats->tx_controlframes;

	if (adapter->port_num)
		drvs->jabber_events = rxf_stats->port1_jabber_events;
	else
		drvs->jabber_events = rxf_stats->port0_jabber_events;
	drvs->rx_drops_no_pbuf = rxf_stats->rx_drops_no_pbuf;
	drvs->rx_drops_no_erx_descr = rxf_stats->rx_drops_no_erx_descr;
	drvs->forwarded_packets = rxf_stats->forwarded_packets;
	drvs->rx_drops_mtu = rxf_stats->rx_drops_mtu;
	drvs->rx_drops_no_tpre_descr = rxf_stats->rx_drops_no_tpre_descr;
	drvs->rx_drops_too_many_frags = rxf_stats->rx_drops_too_many_frags;
	adapter->drv_stats.eth_red_drops = pmem_sts->eth_red_drops;
}

static void populate_be_v1_stats(struct be_adapter *adapter)
{
	struct be_hw_stats_v1 *hw_stats = hw_stats_from_cmd(adapter);
	struct be_pmem_stats *pmem_sts = &hw_stats->pmem;
	struct be_rxf_stats_v1 *rxf_stats = &hw_stats->rxf;
	struct be_port_rxf_stats_v1 *port_stats =
					&rxf_stats->port[adapter->port_num];
	struct be_drv_stats *drvs = &adapter->drv_stats;

	be_dws_le_to_cpu(hw_stats, sizeof(*hw_stats));
	drvs->pmem_fifo_overflow_drop = port_stats->pmem_fifo_overflow_drop;
	drvs->rx_priority_pause_frames = port_stats->rx_priority_pause_frames;
	drvs->rx_pause_frames = port_stats->rx_pause_frames;
	drvs->rx_crc_errors = port_stats->rx_crc_errors;
	drvs->rx_control_frames = port_stats->rx_control_frames;
	drvs->rx_in_range_errors = port_stats->rx_in_range_errors;
	drvs->rx_frame_too_long = port_stats->rx_frame_too_long;
	drvs->rx_dropped_runt = port_stats->rx_dropped_runt;
	drvs->rx_ip_checksum_errs = port_stats->rx_ip_checksum_errs;
	drvs->rx_tcp_checksum_errs = port_stats->rx_tcp_checksum_errs;
	drvs->rx_udp_checksum_errs = port_stats->rx_udp_checksum_errs;
	drvs->rx_dropped_tcp_length = port_stats->rx_dropped_tcp_length;
	drvs->rx_dropped_too_small = port_stats->rx_dropped_too_small;
	drvs->rx_dropped_too_short = port_stats->rx_dropped_too_short;
	drvs->rx_out_range_errors = port_stats->rx_out_range_errors;
	drvs->rx_dropped_header_too_small =
		port_stats->rx_dropped_header_too_small;
	drvs->rx_input_fifo_overflow_drop =
		port_stats->rx_input_fifo_overflow_drop;
	drvs->rx_address_filtered = port_stats->rx_address_filtered;
	drvs->rx_alignment_symbol_errors =
		port_stats->rx_alignment_symbol_errors;
	drvs->rxpp_fifo_overflow_drop = port_stats->rxpp_fifo_overflow_drop;
	drvs->tx_pauseframes = port_stats->tx_pauseframes;
	drvs->tx_controlframes = port_stats->tx_controlframes;
	drvs->tx_priority_pauseframes = port_stats->tx_priority_pauseframes;
	drvs->jabber_events = port_stats->jabber_events;
	drvs->rx_drops_no_pbuf = rxf_stats->rx_drops_no_pbuf;
	drvs->rx_drops_no_erx_descr = rxf_stats->rx_drops_no_erx_descr;
	drvs->forwarded_packets = rxf_stats->forwarded_packets;
	drvs->rx_drops_mtu = rxf_stats->rx_drops_mtu;
	drvs->rx_drops_no_tpre_descr = rxf_stats->rx_drops_no_tpre_descr;
	drvs->rx_drops_too_many_frags = rxf_stats->rx_drops_too_many_frags;
	adapter->drv_stats.eth_red_drops = pmem_sts->eth_red_drops;
}

static void populate_be_v2_stats(struct be_adapter *adapter)
{
	struct be_hw_stats_v2 *hw_stats = hw_stats_from_cmd(adapter);
	struct be_pmem_stats *pmem_sts = &hw_stats->pmem;
	struct be_rxf_stats_v2 *rxf_stats = &hw_stats->rxf;
	struct be_port_rxf_stats_v2 *port_stats =
					&rxf_stats->port[adapter->port_num];
	struct be_drv_stats *drvs = &adapter->drv_stats;

	be_dws_le_to_cpu(hw_stats, sizeof(*hw_stats));
	drvs->pmem_fifo_overflow_drop = port_stats->pmem_fifo_overflow_drop;
	drvs->rx_priority_pause_frames = port_stats->rx_priority_pause_frames;
	drvs->rx_pause_frames = port_stats->rx_pause_frames;
	drvs->rx_crc_errors = port_stats->rx_crc_errors;
	drvs->rx_control_frames = port_stats->rx_control_frames;
	drvs->rx_in_range_errors = port_stats->rx_in_range_errors;
	drvs->rx_frame_too_long = port_stats->rx_frame_too_long;
	drvs->rx_dropped_runt = port_stats->rx_dropped_runt;
	drvs->rx_ip_checksum_errs = port_stats->rx_ip_checksum_errs;
	drvs->rx_tcp_checksum_errs = port_stats->rx_tcp_checksum_errs;
	drvs->rx_udp_checksum_errs = port_stats->rx_udp_checksum_errs;
	drvs->rx_dropped_tcp_length = port_stats->rx_dropped_tcp_length;
	drvs->rx_dropped_too_small = port_stats->rx_dropped_too_small;
	drvs->rx_dropped_too_short = port_stats->rx_dropped_too_short;
	drvs->rx_out_range_errors = port_stats->rx_out_range_errors;
	drvs->rx_dropped_header_too_small =
		port_stats->rx_dropped_header_too_small;
	drvs->rx_input_fifo_overflow_drop =
		port_stats->rx_input_fifo_overflow_drop;
	drvs->rx_address_filtered = port_stats->rx_address_filtered;
	drvs->rx_alignment_symbol_errors =
		port_stats->rx_alignment_symbol_errors;
	drvs->rxpp_fifo_overflow_drop = port_stats->rxpp_fifo_overflow_drop;
	drvs->tx_pauseframes = port_stats->tx_pauseframes;
	drvs->tx_controlframes = port_stats->tx_controlframes;
	drvs->tx_priority_pauseframes = port_stats->tx_priority_pauseframes;
	drvs->jabber_events = port_stats->jabber_events;
	drvs->rx_drops_no_pbuf = rxf_stats->rx_drops_no_pbuf;
	drvs->rx_drops_no_erx_descr = rxf_stats->rx_drops_no_erx_descr;
	drvs->forwarded_packets = rxf_stats->forwarded_packets;
	drvs->rx_drops_mtu = rxf_stats->rx_drops_mtu;
	drvs->rx_drops_no_tpre_descr = rxf_stats->rx_drops_no_tpre_descr;
	drvs->rx_drops_too_many_frags = rxf_stats->rx_drops_too_many_frags;
	adapter->drv_stats.eth_red_drops = pmem_sts->eth_red_drops;
	if (be_roce_supported(adapter)) {
		drvs->rx_roce_bytes_lsd = port_stats->roce_bytes_received_lsd;
		drvs->rx_roce_bytes_msd = port_stats->roce_bytes_received_msd;
		drvs->rx_roce_frames = port_stats->roce_frames_received;
		drvs->roce_drops_crc = port_stats->roce_drops_crc;
		drvs->roce_drops_payload_len =
			port_stats->roce_drops_payload_len;
	}
}

static void populate_lancer_stats(struct be_adapter *adapter)
{
	struct be_drv_stats *drvs = &adapter->drv_stats;
	struct lancer_pport_stats *pport_stats = pport_stats_from_cmd(adapter);

	be_dws_le_to_cpu(pport_stats, sizeof(*pport_stats));
	drvs->rx_pause_frames = pport_stats->rx_pause_frames_lo;
	drvs->rx_crc_errors = pport_stats->rx_crc_errors_lo;
	drvs->rx_control_frames = pport_stats->rx_control_frames_lo;
	drvs->rx_in_range_errors = pport_stats->rx_in_range_errors;
	drvs->rx_frame_too_long = pport_stats->rx_frames_too_long_lo;
	drvs->rx_dropped_runt = pport_stats->rx_dropped_runt;
	drvs->rx_ip_checksum_errs = pport_stats->rx_ip_checksum_errors;
	drvs->rx_tcp_checksum_errs = pport_stats->rx_tcp_checksum_errors;
	drvs->rx_udp_checksum_errs = pport_stats->rx_udp_checksum_errors;
	drvs->rx_dropped_tcp_length =
				pport_stats->rx_dropped_invalid_tcp_length;
	drvs->rx_dropped_too_small = pport_stats->rx_dropped_too_small;
	drvs->rx_dropped_too_short = pport_stats->rx_dropped_too_short;
	drvs->rx_out_range_errors = pport_stats->rx_out_of_range_errors;
	drvs->rx_dropped_header_too_small =
				pport_stats->rx_dropped_header_too_small;
	drvs->rx_input_fifo_overflow_drop = pport_stats->rx_fifo_overflow;
	drvs->rx_address_filtered =
					pport_stats->rx_address_filtered +
					pport_stats->rx_vlan_filtered;
	drvs->rx_alignment_symbol_errors = pport_stats->rx_symbol_errors_lo;
	drvs->rxpp_fifo_overflow_drop = pport_stats->rx_fifo_overflow;
	drvs->tx_pauseframes = pport_stats->tx_pause_frames_lo;
	drvs->tx_controlframes = pport_stats->tx_control_frames_lo;
	drvs->jabber_events = pport_stats->rx_jabbers;
	drvs->forwarded_packets = pport_stats->num_forwards_lo;
	drvs->rx_drops_mtu = pport_stats->rx_drops_mtu_lo;
	drvs->rx_drops_too_many_frags =
				pport_stats->rx_drops_too_many_frags_lo;
}

static void accumulate_16bit_val(u32 *acc, u16 val)
{
#define lo(x)			(x & 0xFFFF)
#define hi(x)			(x & 0xFFFF0000)
	bool wrapped = val < lo(*acc);
	u32 newacc = hi(*acc) + val;

	if (wrapped)
		newacc += 65536;
	ACCESS_ONCE(*acc) = newacc;
}

static void populate_erx_stats(struct be_adapter *adapter,
			       struct be_rx_obj *rxo, u32 erx_stat)
{
	if (!BEx_chip(adapter))
		rx_stats(rxo)->rx_drops_no_frags = erx_stat;
	else
		/* below erx HW counter can actually wrap around after
		 * 65535. Driver accumulates a 32-bit value
		 */
		accumulate_16bit_val(&rx_stats(rxo)->rx_drops_no_frags,
				     (u16)erx_stat);
}

void be_parse_stats(struct be_adapter *adapter)
{
	struct be_erx_stats_v2 *erx = be_erx_stats_from_cmd(adapter);
	struct be_rx_obj *rxo;
	int i;
	u32 erx_stat;

	if (lancer_chip(adapter)) {
		populate_lancer_stats(adapter);
	} else {
		if (BE2_chip(adapter))
			populate_be_v0_stats(adapter);
		else if (BE3_chip(adapter))
			/* for BE3 */
			populate_be_v1_stats(adapter);
		else
			populate_be_v2_stats(adapter);

		/* erx_v2 is longer than v0, v1. use v2 for v0, v1 access */
		for_all_rx_queues(adapter, rxo, i) {
			erx_stat = erx->rx_drops_no_fragments[rxo->q.id];
			populate_erx_stats(adapter, rxo, erx_stat);
		}
	}
}

static struct rtnl_link_stats64 *be_get_stats64(struct net_device *netdev,
						struct rtnl_link_stats64 *stats)
{
	struct be_adapter *adapter = netdev_priv(netdev);
	struct be_drv_stats *drvs = &adapter->drv_stats;
	struct be_rx_obj *rxo;
	struct be_tx_obj *txo;
	u64 pkts, bytes;
	unsigned int start;
	int i;

	for_all_rx_queues(adapter, rxo, i) {
		const struct be_rx_stats *rx_stats = rx_stats(rxo);

		do {
			start = u64_stats_fetch_begin_irq(&rx_stats->sync);
			pkts = rx_stats(rxo)->rx_pkts;
			bytes = rx_stats(rxo)->rx_bytes;
		} while (u64_stats_fetch_retry_irq(&rx_stats->sync, start));
		stats->rx_packets += pkts;
		stats->rx_bytes += bytes;
		stats->multicast += rx_stats(rxo)->rx_mcast_pkts;
		stats->rx_dropped += rx_stats(rxo)->rx_drops_no_skbs +
					rx_stats(rxo)->rx_drops_no_frags;
	}

	for_all_tx_queues(adapter, txo, i) {
		const struct be_tx_stats *tx_stats = tx_stats(txo);

		do {
			start = u64_stats_fetch_begin_irq(&tx_stats->sync);
			pkts = tx_stats(txo)->tx_pkts;
			bytes = tx_stats(txo)->tx_bytes;
		} while (u64_stats_fetch_retry_irq(&tx_stats->sync, start));
		stats->tx_packets += pkts;
		stats->tx_bytes += bytes;
	}

	/* bad pkts received */
	stats->rx_errors = drvs->rx_crc_errors +
		drvs->rx_alignment_symbol_errors +
		drvs->rx_in_range_errors +
		drvs->rx_out_range_errors +
		drvs->rx_frame_too_long +
		drvs->rx_dropped_too_small +
		drvs->rx_dropped_too_short +
		drvs->rx_dropped_header_too_small +
		drvs->rx_dropped_tcp_length +
		drvs->rx_dropped_runt;

	/* detailed rx errors */
	stats->rx_length_errors = drvs->rx_in_range_errors +
		drvs->rx_out_range_errors +
		drvs->rx_frame_too_long;

	stats->rx_crc_errors = drvs->rx_crc_errors;

	/* frame alignment errors */
	stats->rx_frame_errors = drvs->rx_alignment_symbol_errors;

	/* receiver fifo overrun */
	/* drops_no_pbuf is no per i/f, it's per BE card */
	stats->rx_fifo_errors = drvs->rxpp_fifo_overflow_drop +
				drvs->rx_input_fifo_overflow_drop +
				drvs->rx_drops_no_pbuf;
	return stats;
}

void be_link_status_update(struct be_adapter *adapter, u8 link_status)
{
	struct net_device *netdev = adapter->netdev;

	if (!(adapter->flags & BE_FLAGS_LINK_STATUS_INIT)) {
		netif_carrier_off(netdev);
		adapter->flags |= BE_FLAGS_LINK_STATUS_INIT;
	}

	if (link_status)
		netif_carrier_on(netdev);
	else
		netif_carrier_off(netdev);

	netdev_info(netdev, "Link is %s\n", link_status ? "Up" : "Down");
}

static void be_tx_stats_update(struct be_tx_obj *txo, struct sk_buff *skb)
{
	struct be_tx_stats *stats = tx_stats(txo);
	u64 tx_pkts = skb_shinfo(skb)->gso_segs ? : 1;

	u64_stats_update_begin(&stats->sync);
	stats->tx_reqs++;
	stats->tx_bytes += skb->len;
	stats->tx_pkts += tx_pkts;
	if (skb->encapsulation && skb->ip_summed == CHECKSUM_PARTIAL)
		stats->tx_vxlan_offload_pkts += tx_pkts;
	u64_stats_update_end(&stats->sync);
}

/* Returns number of WRBs needed for the skb */
static u32 skb_wrb_cnt(struct sk_buff *skb)
{
	/* +1 for the header wrb */
	return 1 + (skb_headlen(skb) ? 1 : 0) + skb_shinfo(skb)->nr_frags;
}

static inline void wrb_fill(struct be_eth_wrb *wrb, u64 addr, int len)
{
	wrb->frag_pa_hi = cpu_to_le32(upper_32_bits(addr));
	wrb->frag_pa_lo = cpu_to_le32(lower_32_bits(addr));
	wrb->frag_len = cpu_to_le32(len & ETH_WRB_FRAG_LEN_MASK);
	wrb->rsvd0 = 0;
}

/* A dummy wrb is just all zeros. Using a separate routine for dummy-wrb
 * to avoid the swap and shift/mask operations in wrb_fill().
 */
static inline void wrb_fill_dummy(struct be_eth_wrb *wrb)
{
	wrb->frag_pa_hi = 0;
	wrb->frag_pa_lo = 0;
	wrb->frag_len = 0;
	wrb->rsvd0 = 0;
}

static inline u16 be_get_tx_vlan_tag(struct be_adapter *adapter,
				     struct sk_buff *skb)
{
	u8 vlan_prio;
	u16 vlan_tag;

	vlan_tag = skb_vlan_tag_get(skb);
	vlan_prio = (vlan_tag & VLAN_PRIO_MASK) >> VLAN_PRIO_SHIFT;
	/* If vlan priority provided by OS is NOT in available bmap */
	if (!(adapter->vlan_prio_bmap & (1 << vlan_prio)))
		vlan_tag = (vlan_tag & ~VLAN_PRIO_MASK) |
				adapter->recommended_prio;

	return vlan_tag;
}

/* Used only for IP tunnel packets */
static u16 skb_inner_ip_proto(struct sk_buff *skb)
{
	return (inner_ip_hdr(skb)->version == 4) ?
		inner_ip_hdr(skb)->protocol : inner_ipv6_hdr(skb)->nexthdr;
}

static u16 skb_ip_proto(struct sk_buff *skb)
{
	return (ip_hdr(skb)->version == 4) ?
		ip_hdr(skb)->protocol : ipv6_hdr(skb)->nexthdr;
}

static inline bool be_is_txq_full(struct be_tx_obj *txo)
{
	return atomic_read(&txo->q.used) + BE_MAX_TX_FRAG_COUNT >= txo->q.len;
}

static inline bool be_can_txq_wake(struct be_tx_obj *txo)
{
	return atomic_read(&txo->q.used) < txo->q.len / 2;
}

static inline bool be_is_tx_compl_pending(struct be_tx_obj *txo)
{
	return atomic_read(&txo->q.used) > txo->pend_wrb_cnt;
}

static void be_get_wrb_params_from_skb(struct be_adapter *adapter,
				       struct sk_buff *skb,
				       struct be_wrb_params *wrb_params)
{
	u16 proto;

	if (skb_is_gso(skb)) {
		BE_WRB_F_SET(wrb_params->features, LSO, 1);
		wrb_params->lso_mss = skb_shinfo(skb)->gso_size;
		if (skb_is_gso_v6(skb) && !lancer_chip(adapter))
			BE_WRB_F_SET(wrb_params->features, LSO6, 1);
	} else if (skb->ip_summed == CHECKSUM_PARTIAL) {
		if (skb->encapsulation) {
			BE_WRB_F_SET(wrb_params->features, IPCS, 1);
			proto = skb_inner_ip_proto(skb);
		} else {
			proto = skb_ip_proto(skb);
		}
		if (proto == IPPROTO_TCP)
			BE_WRB_F_SET(wrb_params->features, TCPCS, 1);
		else if (proto == IPPROTO_UDP)
			BE_WRB_F_SET(wrb_params->features, UDPCS, 1);
	}

	if (skb_vlan_tag_present(skb)) {
		BE_WRB_F_SET(wrb_params->features, VLAN, 1);
		wrb_params->vlan_tag = be_get_tx_vlan_tag(adapter, skb);
	}

	BE_WRB_F_SET(wrb_params->features, CRC, 1);
}

static void wrb_fill_hdr(struct be_adapter *adapter,
			 struct be_eth_hdr_wrb *hdr,
			 struct be_wrb_params *wrb_params,
			 struct sk_buff *skb)
{
	memset(hdr, 0, sizeof(*hdr));

	SET_TX_WRB_HDR_BITS(crc, hdr,
			    BE_WRB_F_GET(wrb_params->features, CRC));
	SET_TX_WRB_HDR_BITS(ipcs, hdr,
			    BE_WRB_F_GET(wrb_params->features, IPCS));
	SET_TX_WRB_HDR_BITS(tcpcs, hdr,
			    BE_WRB_F_GET(wrb_params->features, TCPCS));
	SET_TX_WRB_HDR_BITS(udpcs, hdr,
			    BE_WRB_F_GET(wrb_params->features, UDPCS));

	SET_TX_WRB_HDR_BITS(lso, hdr,
			    BE_WRB_F_GET(wrb_params->features, LSO));
	SET_TX_WRB_HDR_BITS(lso6, hdr,
			    BE_WRB_F_GET(wrb_params->features, LSO6));
	SET_TX_WRB_HDR_BITS(lso_mss, hdr, wrb_params->lso_mss);

	/* Hack to skip HW VLAN tagging needs evt = 1, compl = 0. When this
	 * hack is not needed, the evt bit is set while ringing DB.
	 */
	SET_TX_WRB_HDR_BITS(event, hdr,
			    BE_WRB_F_GET(wrb_params->features, VLAN_SKIP_HW));
	SET_TX_WRB_HDR_BITS(vlan, hdr,
			    BE_WRB_F_GET(wrb_params->features, VLAN));
	SET_TX_WRB_HDR_BITS(vlan_tag, hdr, wrb_params->vlan_tag);

	SET_TX_WRB_HDR_BITS(num_wrb, hdr, skb_wrb_cnt(skb));
	SET_TX_WRB_HDR_BITS(len, hdr, skb->len);
	SET_TX_WRB_HDR_BITS(mgmt, hdr,
			    BE_WRB_F_GET(wrb_params->features, OS2BMC));
}

static void unmap_tx_frag(struct device *dev, struct be_eth_wrb *wrb,
			  bool unmap_single)
{
	dma_addr_t dma;
	u32 frag_len = le32_to_cpu(wrb->frag_len);


	dma = (u64)le32_to_cpu(wrb->frag_pa_hi) << 32 |
		(u64)le32_to_cpu(wrb->frag_pa_lo);
	if (frag_len) {
		if (unmap_single)
			dma_unmap_single(dev, dma, frag_len, DMA_TO_DEVICE);
		else
			dma_unmap_page(dev, dma, frag_len, DMA_TO_DEVICE);
	}
}

/* Grab a WRB header for xmit */
static u16 be_tx_get_wrb_hdr(struct be_tx_obj *txo)
{
	u16 head = txo->q.head;

	queue_head_inc(&txo->q);
	return head;
}

/* Set up the WRB header for xmit */
static void be_tx_setup_wrb_hdr(struct be_adapter *adapter,
				struct be_tx_obj *txo,
				struct be_wrb_params *wrb_params,
				struct sk_buff *skb, u16 head)
{
	u32 num_frags = skb_wrb_cnt(skb);
	struct be_queue_info *txq = &txo->q;
	struct be_eth_hdr_wrb *hdr = queue_index_node(txq, head);

	wrb_fill_hdr(adapter, hdr, wrb_params, skb);
	be_dws_cpu_to_le(hdr, sizeof(*hdr));

	BUG_ON(txo->sent_skb_list[head]);
	txo->sent_skb_list[head] = skb;
	txo->last_req_hdr = head;
	atomic_add(num_frags, &txq->used);
	txo->last_req_wrb_cnt = num_frags;
	txo->pend_wrb_cnt += num_frags;
}

/* Setup a WRB fragment (buffer descriptor) for xmit */
static void be_tx_setup_wrb_frag(struct be_tx_obj *txo, dma_addr_t busaddr,
				 int len)
{
	struct be_eth_wrb *wrb;
	struct be_queue_info *txq = &txo->q;

	wrb = queue_head_node(txq);
	wrb_fill(wrb, busaddr, len);
	queue_head_inc(txq);
}

/* Bring the queue back to the state it was in before be_xmit_enqueue() routine
 * was invoked. The producer index is restored to the previous packet and the
 * WRBs of the current packet are unmapped. Invoked to handle tx setup errors.
 */
static void be_xmit_restore(struct be_adapter *adapter,
			    struct be_tx_obj *txo, u16 head, bool map_single,
			    u32 copied)
{
	struct device *dev;
	struct be_eth_wrb *wrb;
	struct be_queue_info *txq = &txo->q;

	dev = &adapter->pdev->dev;
	txq->head = head;

	/* skip the first wrb (hdr); it's not mapped */
	queue_head_inc(txq);
	while (copied) {
		wrb = queue_head_node(txq);
		unmap_tx_frag(dev, wrb, map_single);
		map_single = false;
		copied -= le32_to_cpu(wrb->frag_len);
		queue_head_inc(txq);
	}

	txq->head = head;
}

/* Enqueue the given packet for transmit. This routine allocates WRBs for the
 * packet, dma maps the packet buffers and sets up the WRBs. Returns the number
 * of WRBs used up by the packet.
 */
static u32 be_xmit_enqueue(struct be_adapter *adapter, struct be_tx_obj *txo,
			   struct sk_buff *skb,
			   struct be_wrb_params *wrb_params)
{
	u32 i, copied = 0, wrb_cnt = skb_wrb_cnt(skb);
	struct device *dev = &adapter->pdev->dev;
	struct be_queue_info *txq = &txo->q;
	bool map_single = false;
	u16 head = txq->head;
	dma_addr_t busaddr;
	int len;

	head = be_tx_get_wrb_hdr(txo);

	if (skb->len > skb->data_len) {
		len = skb_headlen(skb);

		busaddr = dma_map_single(dev, skb->data, len, DMA_TO_DEVICE);
		if (dma_mapping_error(dev, busaddr))
			goto dma_err;
		map_single = true;
		be_tx_setup_wrb_frag(txo, busaddr, len);
		copied += len;
	}

	for (i = 0; i < skb_shinfo(skb)->nr_frags; i++) {
		const struct skb_frag_struct *frag = &skb_shinfo(skb)->frags[i];
		len = skb_frag_size(frag);

		busaddr = skb_frag_dma_map(dev, frag, 0, len, DMA_TO_DEVICE);
		if (dma_mapping_error(dev, busaddr))
			goto dma_err;
		be_tx_setup_wrb_frag(txo, busaddr, len);
		copied += len;
	}

	be_tx_setup_wrb_hdr(adapter, txo, wrb_params, skb, head);

	be_tx_stats_update(txo, skb);
	return wrb_cnt;

dma_err:
	adapter->drv_stats.dma_map_errors++;
	be_xmit_restore(adapter, txo, head, map_single, copied);
	return 0;
}

static inline int qnq_async_evt_rcvd(struct be_adapter *adapter)
{
	return adapter->flags & BE_FLAGS_QNQ_ASYNC_EVT_RCVD;
}

static struct sk_buff *be_insert_vlan_in_pkt(struct be_adapter *adapter,
					     struct sk_buff *skb,
					     struct be_wrb_params
					     *wrb_params)
{
	u16 vlan_tag = 0;

	skb = skb_share_check(skb, GFP_ATOMIC);
	if (unlikely(!skb))
		return skb;

	if (skb_vlan_tag_present(skb))
		vlan_tag = be_get_tx_vlan_tag(adapter, skb);

	if (qnq_async_evt_rcvd(adapter) && adapter->pvid) {
		if (!vlan_tag)
			vlan_tag = adapter->pvid;
		/* f/w workaround to set skip_hw_vlan = 1, informs the F/W to
		 * skip VLAN insertion
		 */
		BE_WRB_F_SET(wrb_params->features, VLAN_SKIP_HW, 1);
	}

	if (vlan_tag) {
		skb = vlan_insert_tag_set_proto(skb, htons(ETH_P_8021Q),
						vlan_tag);
		if (unlikely(!skb))
			return skb;
		skb->vlan_tci = 0;
	}

	/* Insert the outer VLAN, if any */
	if (adapter->qnq_vid) {
		vlan_tag = adapter->qnq_vid;
		skb = vlan_insert_tag_set_proto(skb, htons(ETH_P_8021Q),
						vlan_tag);
		if (unlikely(!skb))
			return skb;
		BE_WRB_F_SET(wrb_params->features, VLAN_SKIP_HW, 1);
	}

	return skb;
}

static bool be_ipv6_exthdr_check(struct sk_buff *skb)
{
	struct ethhdr *eh = (struct ethhdr *)skb->data;
	u16 offset = ETH_HLEN;

	if (eh->h_proto == htons(ETH_P_IPV6)) {
		struct ipv6hdr *ip6h = (struct ipv6hdr *)(skb->data + offset);

		offset += sizeof(struct ipv6hdr);
		if (ip6h->nexthdr != NEXTHDR_TCP &&
		    ip6h->nexthdr != NEXTHDR_UDP) {
			struct ipv6_opt_hdr *ehdr =
				(struct ipv6_opt_hdr *)(skb->data + offset);

			/* offending pkt: 2nd byte following IPv6 hdr is 0xff */
			if (ehdr->hdrlen == 0xff)
				return true;
		}
	}
	return false;
}

static int be_vlan_tag_tx_chk(struct be_adapter *adapter, struct sk_buff *skb)
{
	return skb_vlan_tag_present(skb) || adapter->pvid || adapter->qnq_vid;
}

static int be_ipv6_tx_stall_chk(struct be_adapter *adapter, struct sk_buff *skb)
{
	return BE3_chip(adapter) && be_ipv6_exthdr_check(skb);
}

static struct sk_buff *be_lancer_xmit_workarounds(struct be_adapter *adapter,
						  struct sk_buff *skb,
						  struct be_wrb_params
						  *wrb_params)
{
	struct vlan_ethhdr *veh = (struct vlan_ethhdr *)skb->data;
	unsigned int eth_hdr_len;
	struct iphdr *ip;

	/* For padded packets, BE HW modifies tot_len field in IP header
	 * incorrecly when VLAN tag is inserted by HW.
	 * For padded packets, Lancer computes incorrect checksum.
	 */
	eth_hdr_len = ntohs(skb->protocol) == ETH_P_8021Q ?
						VLAN_ETH_HLEN : ETH_HLEN;
	if (skb->len <= 60 &&
	    (lancer_chip(adapter) || skb_vlan_tag_present(skb)) &&
	    is_ipv4_pkt(skb)) {
		ip = (struct iphdr *)ip_hdr(skb);
		pskb_trim(skb, eth_hdr_len + ntohs(ip->tot_len));
	}

	/* If vlan tag is already inlined in the packet, skip HW VLAN
	 * tagging in pvid-tagging mode
	 */
	if (be_pvid_tagging_enabled(adapter) &&
	    veh->h_vlan_proto == htons(ETH_P_8021Q))
		BE_WRB_F_SET(wrb_params->features, VLAN_SKIP_HW, 1);

	/* HW has a bug wherein it will calculate CSUM for VLAN
	 * pkts even though it is disabled.
	 * Manually insert VLAN in pkt.
	 */
	if (skb->ip_summed != CHECKSUM_PARTIAL &&
	    skb_vlan_tag_present(skb)) {
		skb = be_insert_vlan_in_pkt(adapter, skb, wrb_params);
		if (unlikely(!skb))
			goto err;
	}

	/* HW may lockup when VLAN HW tagging is requested on
	 * certain ipv6 packets. Drop such pkts if the HW workaround to
	 * skip HW tagging is not enabled by FW.
	 */
	if (unlikely(be_ipv6_tx_stall_chk(adapter, skb) &&
		     (adapter->pvid || adapter->qnq_vid) &&
		     !qnq_async_evt_rcvd(adapter)))
		goto tx_drop;

	/* Manual VLAN tag insertion to prevent:
	 * ASIC lockup when the ASIC inserts VLAN tag into
	 * certain ipv6 packets. Insert VLAN tags in driver,
	 * and set event, completion, vlan bits accordingly
	 * in the Tx WRB.
	 */
	if (be_ipv6_tx_stall_chk(adapter, skb) &&
	    be_vlan_tag_tx_chk(adapter, skb)) {
		skb = be_insert_vlan_in_pkt(adapter, skb, wrb_params);
		if (unlikely(!skb))
			goto err;
	}

	return skb;
tx_drop:
	dev_kfree_skb_any(skb);
err:
	return NULL;
}

static struct sk_buff *be_xmit_workarounds(struct be_adapter *adapter,
					   struct sk_buff *skb,
					   struct be_wrb_params *wrb_params)
{
	/* Lancer, SH-R ASICs have a bug wherein Packets that are 32 bytes or
	 * less may cause a transmit stall on that port. So the work-around is
	 * to pad short packets (<= 32 bytes) to a 36-byte length.
	 */
	if (unlikely(!BEx_chip(adapter) && skb->len <= 32)) {
		if (skb_put_padto(skb, 36))
			return NULL;
	}

	if (BEx_chip(adapter) || lancer_chip(adapter)) {
		skb = be_lancer_xmit_workarounds(adapter, skb, wrb_params);
		if (!skb)
			return NULL;
	}

	return skb;
}

static void be_xmit_flush(struct be_adapter *adapter, struct be_tx_obj *txo)
{
	struct be_queue_info *txq = &txo->q;
	struct be_eth_hdr_wrb *hdr = queue_index_node(txq, txo->last_req_hdr);

	/* Mark the last request eventable if it hasn't been marked already */
	if (!(hdr->dw[2] & cpu_to_le32(TX_HDR_WRB_EVT)))
		hdr->dw[2] |= cpu_to_le32(TX_HDR_WRB_EVT | TX_HDR_WRB_COMPL);

	/* compose a dummy wrb if there are odd set of wrbs to notify */
	if (!lancer_chip(adapter) && (txo->pend_wrb_cnt & 1)) {
		wrb_fill_dummy(queue_head_node(txq));
		queue_head_inc(txq);
		atomic_inc(&txq->used);
		txo->pend_wrb_cnt++;
		hdr->dw[2] &= ~cpu_to_le32(TX_HDR_WRB_NUM_MASK <<
					   TX_HDR_WRB_NUM_SHIFT);
		hdr->dw[2] |= cpu_to_le32((txo->last_req_wrb_cnt + 1) <<
					  TX_HDR_WRB_NUM_SHIFT);
	}
	be_txq_notify(adapter, txo, txo->pend_wrb_cnt);
	txo->pend_wrb_cnt = 0;
}

/* OS2BMC related */

#define DHCP_CLIENT_PORT	68
#define DHCP_SERVER_PORT	67
#define NET_BIOS_PORT1		137
#define NET_BIOS_PORT2		138
#define DHCPV6_RAS_PORT		547

#define is_mc_allowed_on_bmc(adapter, eh)	\
	(!is_multicast_filt_enabled(adapter) &&	\
	 is_multicast_ether_addr(eh->h_dest) &&	\
	 !is_broadcast_ether_addr(eh->h_dest))

#define is_bc_allowed_on_bmc(adapter, eh)	\
	(!is_broadcast_filt_enabled(adapter) &&	\
	 is_broadcast_ether_addr(eh->h_dest))

#define is_arp_allowed_on_bmc(adapter, skb)	\
	(is_arp(skb) && is_arp_filt_enabled(adapter))

#define is_broadcast_packet(eh, adapter)	\
		(is_multicast_ether_addr(eh->h_dest) && \
		!compare_ether_addr(eh->h_dest, adapter->netdev->broadcast))

#define is_arp(skb)	(skb->protocol == htons(ETH_P_ARP))

#define is_arp_filt_enabled(adapter)	\
		(adapter->bmc_filt_mask & (BMC_FILT_BROADCAST_ARP))

#define is_dhcp_client_filt_enabled(adapter)	\
		(adapter->bmc_filt_mask & BMC_FILT_BROADCAST_DHCP_CLIENT)

#define is_dhcp_srvr_filt_enabled(adapter)	\
		(adapter->bmc_filt_mask & BMC_FILT_BROADCAST_DHCP_SERVER)

#define is_nbios_filt_enabled(adapter)	\
		(adapter->bmc_filt_mask & BMC_FILT_BROADCAST_NET_BIOS)

#define is_ipv6_na_filt_enabled(adapter)	\
		(adapter->bmc_filt_mask &	\
			BMC_FILT_MULTICAST_IPV6_NEIGH_ADVER)

#define is_ipv6_ra_filt_enabled(adapter)	\
		(adapter->bmc_filt_mask & BMC_FILT_MULTICAST_IPV6_RA)

#define is_ipv6_ras_filt_enabled(adapter)	\
		(adapter->bmc_filt_mask & BMC_FILT_MULTICAST_IPV6_RAS)

#define is_broadcast_filt_enabled(adapter)	\
		(adapter->bmc_filt_mask & BMC_FILT_BROADCAST)

#define is_multicast_filt_enabled(adapter)	\
		(adapter->bmc_filt_mask & BMC_FILT_MULTICAST)

static bool be_send_pkt_to_bmc(struct be_adapter *adapter,
			       struct sk_buff **skb)
{
	struct ethhdr *eh = (struct ethhdr *)(*skb)->data;
	bool os2bmc = false;

	if (!be_is_os2bmc_enabled(adapter))
		goto done;

	if (!is_multicast_ether_addr(eh->h_dest))
		goto done;

	if (is_mc_allowed_on_bmc(adapter, eh) ||
	    is_bc_allowed_on_bmc(adapter, eh) ||
	    is_arp_allowed_on_bmc(adapter, (*skb))) {
		os2bmc = true;
		goto done;
	}

	if ((*skb)->protocol == htons(ETH_P_IPV6)) {
		struct ipv6hdr *hdr = ipv6_hdr((*skb));
		u8 nexthdr = hdr->nexthdr;

		if (nexthdr == IPPROTO_ICMPV6) {
			struct icmp6hdr *icmp6 = icmp6_hdr((*skb));

			switch (icmp6->icmp6_type) {
			case NDISC_ROUTER_ADVERTISEMENT:
				os2bmc = is_ipv6_ra_filt_enabled(adapter);
				goto done;
			case NDISC_NEIGHBOUR_ADVERTISEMENT:
				os2bmc = is_ipv6_na_filt_enabled(adapter);
				goto done;
			default:
				break;
			}
		}
	}

	if (is_udp_pkt((*skb))) {
		struct udphdr *udp = udp_hdr((*skb));

		switch (ntohs(udp->dest)) {
		case DHCP_CLIENT_PORT:
			os2bmc = is_dhcp_client_filt_enabled(adapter);
			goto done;
		case DHCP_SERVER_PORT:
			os2bmc = is_dhcp_srvr_filt_enabled(adapter);
			goto done;
		case NET_BIOS_PORT1:
		case NET_BIOS_PORT2:
			os2bmc = is_nbios_filt_enabled(adapter);
			goto done;
		case DHCPV6_RAS_PORT:
			os2bmc = is_ipv6_ras_filt_enabled(adapter);
			goto done;
		default:
			break;
		}
	}
done:
	/* For packets over a vlan, which are destined
	 * to BMC, asic expects the vlan to be inline in the packet.
	 */
	if (os2bmc)
		*skb = be_insert_vlan_in_pkt(adapter, *skb, NULL);

	return os2bmc;
}

static netdev_tx_t be_xmit(struct sk_buff *skb, struct net_device *netdev)
{
	struct be_adapter *adapter = netdev_priv(netdev);
	u16 q_idx = skb_get_queue_mapping(skb);
	struct be_tx_obj *txo = &adapter->tx_obj[q_idx];
	struct be_wrb_params wrb_params = { 0 };
	bool flush = !skb->xmit_more;
	u16 wrb_cnt;

	skb = be_xmit_workarounds(adapter, skb, &wrb_params);
	if (unlikely(!skb))
		goto drop;

	be_get_wrb_params_from_skb(adapter, skb, &wrb_params);

	wrb_cnt = be_xmit_enqueue(adapter, txo, skb, &wrb_params);
	if (unlikely(!wrb_cnt)) {
		dev_kfree_skb_any(skb);
		goto drop;
	}

	/* if os2bmc is enabled and if the pkt is destined to bmc,
	 * enqueue the pkt a 2nd time with mgmt bit set.
	 */
	if (be_send_pkt_to_bmc(adapter, &skb)) {
		BE_WRB_F_SET(wrb_params.features, OS2BMC, 1);
		wrb_cnt = be_xmit_enqueue(adapter, txo, skb, &wrb_params);
		if (unlikely(!wrb_cnt))
			goto drop;
		else
			skb_get(skb);
	}

	if (be_is_txq_full(txo)) {
		netif_stop_subqueue(netdev, q_idx);
		tx_stats(txo)->tx_stops++;
	}

	if (flush || __netif_subqueue_stopped(netdev, q_idx))
		be_xmit_flush(adapter, txo);

	return NETDEV_TX_OK;
drop:
	tx_stats(txo)->tx_drv_drops++;
	/* Flush the already enqueued tx requests */
	if (flush && txo->pend_wrb_cnt)
		be_xmit_flush(adapter, txo);

	return NETDEV_TX_OK;
}

static int be_change_mtu(struct net_device *netdev, int new_mtu)
{
	struct be_adapter *adapter = netdev_priv(netdev);
	struct device *dev = &adapter->pdev->dev;

	if (new_mtu < BE_MIN_MTU || new_mtu > BE_MAX_MTU) {
		dev_info(dev, "MTU must be between %d and %d bytes\n",
			 BE_MIN_MTU, BE_MAX_MTU);
		return -EINVAL;
	}

	dev_info(dev, "MTU changed from %d to %d bytes\n",
		 netdev->mtu, new_mtu);
	netdev->mtu = new_mtu;
	return 0;
}

static inline bool be_in_all_promisc(struct be_adapter *adapter)
{
	return (adapter->if_flags & BE_IF_FLAGS_ALL_PROMISCUOUS) ==
			BE_IF_FLAGS_ALL_PROMISCUOUS;
}

static int be_set_vlan_promisc(struct be_adapter *adapter)
{
	struct device *dev = &adapter->pdev->dev;
	int status;

	if (adapter->if_flags & BE_IF_FLAGS_VLAN_PROMISCUOUS)
		return 0;

	status = be_cmd_rx_filter(adapter, BE_IF_FLAGS_VLAN_PROMISCUOUS, ON);
	if (!status) {
		dev_info(dev, "Enabled VLAN promiscuous mode\n");
		adapter->if_flags |= BE_IF_FLAGS_VLAN_PROMISCUOUS;
	} else {
		dev_err(dev, "Failed to enable VLAN promiscuous mode\n");
	}
	return status;
}

static int be_clear_vlan_promisc(struct be_adapter *adapter)
{
	struct device *dev = &adapter->pdev->dev;
	int status;

	status = be_cmd_rx_filter(adapter, BE_IF_FLAGS_VLAN_PROMISCUOUS, OFF);
	if (!status) {
		dev_info(dev, "Disabling VLAN promiscuous mode\n");
		adapter->if_flags &= ~BE_IF_FLAGS_VLAN_PROMISCUOUS;
	}
	return status;
}

/*
 * A max of 64 (BE_NUM_VLANS_SUPPORTED) vlans can be configured in BE.
 * If the user configures more, place BE in vlan promiscuous mode.
 */
static int be_vid_config(struct be_adapter *adapter)
{
	struct device *dev = &adapter->pdev->dev;
	u16 vids[BE_NUM_VLANS_SUPPORTED];
	u16 num = 0, i = 0;
	int status = 0;

	/* No need to further configure vids if in promiscuous mode */
	if (be_in_all_promisc(adapter))
		return 0;

	if (adapter->vlans_added > be_max_vlans(adapter))
		return be_set_vlan_promisc(adapter);

	/* Construct VLAN Table to give to HW */
	for_each_set_bit(i, adapter->vids, VLAN_N_VID)
		vids[num++] = cpu_to_le16(i);

	status = be_cmd_vlan_config(adapter, adapter->if_handle, vids, num, 0);
	if (status) {
		dev_err(dev, "Setting HW VLAN filtering failed\n");
		/* Set to VLAN promisc mode as setting VLAN filter failed */
		if (addl_status(status) == MCC_ADDL_STATUS_INSUFFICIENT_VLANS ||
		    addl_status(status) ==
				MCC_ADDL_STATUS_INSUFFICIENT_RESOURCES)
			return be_set_vlan_promisc(adapter);
	} else if (adapter->if_flags & BE_IF_FLAGS_VLAN_PROMISCUOUS) {
		status = be_clear_vlan_promisc(adapter);
	}
	return status;
}

static int be_vlan_add_vid(struct net_device *netdev, __be16 proto, u16 vid)
{
	struct be_adapter *adapter = netdev_priv(netdev);
	int status = 0;

	/* Packets with VID 0 are always received by Lancer by default */
	if (lancer_chip(adapter) && vid == 0)
		return status;

	if (test_bit(vid, adapter->vids))
		return status;

	set_bit(vid, adapter->vids);
	adapter->vlans_added++;

	status = be_vid_config(adapter);
	if (status) {
		adapter->vlans_added--;
		clear_bit(vid, adapter->vids);
	}

	return status;
}

static int be_vlan_rem_vid(struct net_device *netdev, __be16 proto, u16 vid)
{
	struct be_adapter *adapter = netdev_priv(netdev);

	/* Packets with VID 0 are always received by Lancer by default */
	if (lancer_chip(adapter) && vid == 0)
		return 0;

	clear_bit(vid, adapter->vids);
	adapter->vlans_added--;

	return be_vid_config(adapter);
}

static void be_clear_all_promisc(struct be_adapter *adapter)
{
	be_cmd_rx_filter(adapter, BE_IF_FLAGS_ALL_PROMISCUOUS, OFF);
	adapter->if_flags &= ~BE_IF_FLAGS_ALL_PROMISCUOUS;
}

static void be_set_all_promisc(struct be_adapter *adapter)
{
	be_cmd_rx_filter(adapter, BE_IF_FLAGS_ALL_PROMISCUOUS, ON);
	adapter->if_flags |= BE_IF_FLAGS_ALL_PROMISCUOUS;
}

static void be_set_mc_promisc(struct be_adapter *adapter)
{
	int status;

	if (adapter->if_flags & BE_IF_FLAGS_MCAST_PROMISCUOUS)
		return;

	status = be_cmd_rx_filter(adapter, BE_IF_FLAGS_MCAST_PROMISCUOUS, ON);
	if (!status)
		adapter->if_flags |= BE_IF_FLAGS_MCAST_PROMISCUOUS;
}

static void be_set_mc_list(struct be_adapter *adapter)
{
	int status;

	status = be_cmd_rx_filter(adapter, BE_IF_FLAGS_MULTICAST, ON);
	if (!status)
		adapter->if_flags &= ~BE_IF_FLAGS_MCAST_PROMISCUOUS;
	else
		be_set_mc_promisc(adapter);
}

static void be_set_uc_list(struct be_adapter *adapter)
{
	struct netdev_hw_addr *ha;
	int i = 1; /* First slot is claimed by the Primary MAC */

	for (; adapter->uc_macs > 0; adapter->uc_macs--, i++)
		be_cmd_pmac_del(adapter, adapter->if_handle,
				adapter->pmac_id[i], 0);

	if (netdev_uc_count(adapter->netdev) > be_max_uc(adapter)) {
		be_set_all_promisc(adapter);
		return;
	}

	netdev_for_each_uc_addr(ha, adapter->netdev) {
		adapter->uc_macs++; /* First slot is for Primary MAC */
		be_cmd_pmac_add(adapter, (u8 *)ha->addr, adapter->if_handle,
				&adapter->pmac_id[adapter->uc_macs], 0);
	}
}

static void be_clear_uc_list(struct be_adapter *adapter)
{
	int i;

	for (i = 1; i < (adapter->uc_macs + 1); i++)
		be_cmd_pmac_del(adapter, adapter->if_handle,
				adapter->pmac_id[i], 0);
	adapter->uc_macs = 0;
}

static void be_set_rx_mode(struct net_device *netdev)
{
	struct be_adapter *adapter = netdev_priv(netdev);

	if (netdev->flags & IFF_PROMISC) {
		be_set_all_promisc(adapter);
		return;
	}

	/* Interface was previously in promiscuous mode; disable it */
	if (be_in_all_promisc(adapter)) {
		be_clear_all_promisc(adapter);
		if (adapter->vlans_added)
			be_vid_config(adapter);
	}

	/* Enable multicast promisc if num configured exceeds what we support */
	if (netdev->flags & IFF_ALLMULTI ||
	    netdev_mc_count(netdev) > be_max_mc(adapter)) {
		be_set_mc_promisc(adapter);
		return;
	}

	if (netdev_uc_count(netdev) != adapter->uc_macs)
		be_set_uc_list(adapter);

	be_set_mc_list(adapter);
}

static int be_set_vf_mac(struct net_device *netdev, int vf, u8 *mac)
{
	struct be_adapter *adapter = netdev_priv(netdev);
	struct be_vf_cfg *vf_cfg = &adapter->vf_cfg[vf];
	int status;

	if (!sriov_enabled(adapter))
		return -EPERM;

	if (!is_valid_ether_addr(mac) || vf >= adapter->num_vfs)
		return -EINVAL;

	/* Proceed further only if user provided MAC is different
	 * from active MAC
	 */
	if (ether_addr_equal(mac, vf_cfg->mac_addr))
		return 0;

	if (BEx_chip(adapter)) {
		be_cmd_pmac_del(adapter, vf_cfg->if_handle, vf_cfg->pmac_id,
				vf + 1);

		status = be_cmd_pmac_add(adapter, mac, vf_cfg->if_handle,
					 &vf_cfg->pmac_id, vf + 1);
	} else {
		status = be_cmd_set_mac(adapter, mac, vf_cfg->if_handle,
					vf + 1);
	}

	if (status) {
		dev_err(&adapter->pdev->dev, "MAC %pM set on VF %d Failed: %#x",
			mac, vf, status);
		return be_cmd_status(status);
	}

	ether_addr_copy(vf_cfg->mac_addr, mac);

	return 0;
}

static int be_get_vf_config(struct net_device *netdev, int vf,
			    struct ifla_vf_info *vi)
{
	struct be_adapter *adapter = netdev_priv(netdev);
	struct be_vf_cfg *vf_cfg = &adapter->vf_cfg[vf];

	if (!sriov_enabled(adapter))
		return -EPERM;

	if (vf >= adapter->num_vfs)
		return -EINVAL;

	vi->vf = vf;
	vi->max_tx_rate = vf_cfg->tx_rate;
	vi->min_tx_rate = 0;
	vi->vlan = vf_cfg->vlan_tag & VLAN_VID_MASK;
	vi->qos = vf_cfg->vlan_tag >> VLAN_PRIO_SHIFT;
	memcpy(&vi->mac, vf_cfg->mac_addr, ETH_ALEN);
	vi->linkstate = adapter->vf_cfg[vf].plink_tracking;
	vi->spoofchk = adapter->vf_cfg[vf].spoofchk;

	return 0;
}

static int be_set_vf_tvt(struct be_adapter *adapter, int vf, u16 vlan)
{
	struct be_vf_cfg *vf_cfg = &adapter->vf_cfg[vf];
	u16 vids[BE_NUM_VLANS_SUPPORTED];
	int vf_if_id = vf_cfg->if_handle;
	int status;

	/* Enable Transparent VLAN Tagging */
	status = be_cmd_set_hsw_config(adapter, vlan, vf + 1, vf_if_id, 0, 0);
	if (status)
		return status;

	/* Clear pre-programmed VLAN filters on VF if any, if TVT is enabled */
	vids[0] = 0;
	status = be_cmd_vlan_config(adapter, vf_if_id, vids, 1, vf + 1);
	if (!status)
		dev_info(&adapter->pdev->dev,
			 "Cleared guest VLANs on VF%d", vf);

	/* After TVT is enabled, disallow VFs to program VLAN filters */
	if (vf_cfg->privileges & BE_PRIV_FILTMGMT) {
		status = be_cmd_set_fn_privileges(adapter, vf_cfg->privileges &
						  ~BE_PRIV_FILTMGMT, vf + 1);
		if (!status)
			vf_cfg->privileges &= ~BE_PRIV_FILTMGMT;
	}
	return 0;
}

static int be_clear_vf_tvt(struct be_adapter *adapter, int vf)
{
	struct be_vf_cfg *vf_cfg = &adapter->vf_cfg[vf];
	struct device *dev = &adapter->pdev->dev;
	int status;

	/* Reset Transparent VLAN Tagging. */
	status = be_cmd_set_hsw_config(adapter, BE_RESET_VLAN_TAG_ID, vf + 1,
				       vf_cfg->if_handle, 0, 0);
	if (status)
		return status;

	/* Allow VFs to program VLAN filtering */
	if (!(vf_cfg->privileges & BE_PRIV_FILTMGMT)) {
		status = be_cmd_set_fn_privileges(adapter, vf_cfg->privileges |
						  BE_PRIV_FILTMGMT, vf + 1);
		if (!status) {
			vf_cfg->privileges |= BE_PRIV_FILTMGMT;
			dev_info(dev, "VF%d: FILTMGMT priv enabled", vf);
		}
	}

	dev_info(dev,
		 "Disable/re-enable i/f in VM to clear Transparent VLAN tag");
	return 0;
}

static int be_set_vf_vlan(struct net_device *netdev, int vf, u16 vlan, u8 qos)
{
	struct be_adapter *adapter = netdev_priv(netdev);
	struct be_vf_cfg *vf_cfg = &adapter->vf_cfg[vf];
	int status;

	if (!sriov_enabled(adapter))
		return -EPERM;

	if (vf >= adapter->num_vfs || vlan > 4095 || qos > 7)
		return -EINVAL;

	if (vlan || qos) {
		vlan |= qos << VLAN_PRIO_SHIFT;
		status = be_set_vf_tvt(adapter, vf, vlan);
	} else {
		status = be_clear_vf_tvt(adapter, vf);
	}

	if (status) {
		dev_err(&adapter->pdev->dev,
			"VLAN %d config on VF %d failed : %#x\n", vlan, vf,
			status);
		return be_cmd_status(status);
	}

	vf_cfg->vlan_tag = vlan;
	return 0;
}

static int be_set_vf_tx_rate(struct net_device *netdev, int vf,
			     int min_tx_rate, int max_tx_rate)
{
	struct be_adapter *adapter = netdev_priv(netdev);
	struct device *dev = &adapter->pdev->dev;
	int percent_rate, status = 0;
	u16 link_speed = 0;
	u8 link_status;

	if (!sriov_enabled(adapter))
		return -EPERM;

	if (vf >= adapter->num_vfs)
		return -EINVAL;

	if (min_tx_rate)
		return -EINVAL;

	if (!max_tx_rate)
		goto config_qos;

	status = be_cmd_link_status_query(adapter, &link_speed,
					  &link_status, 0);
	if (status)
		goto err;

	if (!link_status) {
		dev_err(dev, "TX-rate setting not allowed when link is down\n");
		status = -ENETDOWN;
		goto err;
	}

	if (max_tx_rate < 100 || max_tx_rate > link_speed) {
		dev_err(dev, "TX-rate must be between 100 and %d Mbps\n",
			link_speed);
		status = -EINVAL;
		goto err;
	}

	/* On Skyhawk the QOS setting must be done only as a % value */
	percent_rate = link_speed / 100;
	if (skyhawk_chip(adapter) && (max_tx_rate % percent_rate)) {
		dev_err(dev, "TX-rate must be a multiple of %d Mbps\n",
			percent_rate);
		status = -EINVAL;
		goto err;
	}

config_qos:
	status = be_cmd_config_qos(adapter, max_tx_rate, link_speed, vf + 1);
	if (status)
		goto err;

	adapter->vf_cfg[vf].tx_rate = max_tx_rate;
	return 0;

err:
	dev_err(dev, "TX-rate setting of %dMbps on VF%d failed\n",
		max_tx_rate, vf);
	return be_cmd_status(status);
}

static int be_set_vf_link_state(struct net_device *netdev, int vf,
				int link_state)
{
	struct be_adapter *adapter = netdev_priv(netdev);
	int status;

	if (!sriov_enabled(adapter))
		return -EPERM;

	if (vf >= adapter->num_vfs)
		return -EINVAL;

	status = be_cmd_set_logical_link_config(adapter, link_state, vf+1);
	if (status) {
		dev_err(&adapter->pdev->dev,
			"Link state change on VF %d failed: %#x\n", vf, status);
		return be_cmd_status(status);
	}

	adapter->vf_cfg[vf].plink_tracking = link_state;

	return 0;
}

static int be_set_vf_spoofchk(struct net_device *netdev, int vf, bool enable)
{
	struct be_adapter *adapter = netdev_priv(netdev);
	struct be_vf_cfg *vf_cfg = &adapter->vf_cfg[vf];
	u8 spoofchk;
	int status;

	if (!sriov_enabled(adapter))
		return -EPERM;

	if (vf >= adapter->num_vfs)
		return -EINVAL;

	if (BEx_chip(adapter))
		return -EOPNOTSUPP;

	if (enable == vf_cfg->spoofchk)
		return 0;

	spoofchk = enable ? ENABLE_MAC_SPOOFCHK : DISABLE_MAC_SPOOFCHK;

	status = be_cmd_set_hsw_config(adapter, 0, vf + 1, vf_cfg->if_handle,
				       0, spoofchk);
	if (status) {
		dev_err(&adapter->pdev->dev,
			"Spoofchk change on VF %d failed: %#x\n", vf, status);
		return be_cmd_status(status);
	}

	vf_cfg->spoofchk = enable;
	return 0;
}

static void be_aic_update(struct be_aic_obj *aic, u64 rx_pkts, u64 tx_pkts,
			  ulong now)
{
	aic->rx_pkts_prev = rx_pkts;
	aic->tx_reqs_prev = tx_pkts;
	aic->jiffies = now;
}

static int be_get_new_eqd(struct be_eq_obj *eqo)
{
	struct be_adapter *adapter = eqo->adapter;
	int eqd, start;
	struct be_aic_obj *aic;
	struct be_rx_obj *rxo;
	struct be_tx_obj *txo;
	u64 rx_pkts = 0, tx_pkts = 0;
	ulong now;
	u32 pps, delta;
	int i;

	aic = &adapter->aic_obj[eqo->idx];
	if (!aic->enable) {
		if (aic->jiffies)
			aic->jiffies = 0;
		eqd = aic->et_eqd;
		return eqd;
	}

	for_all_rx_queues_on_eq(adapter, eqo, rxo, i) {
		do {
			start = u64_stats_fetch_begin_irq(&rxo->stats.sync);
			rx_pkts += rxo->stats.rx_pkts;
		} while (u64_stats_fetch_retry_irq(&rxo->stats.sync, start));
	}

	for_all_tx_queues_on_eq(adapter, eqo, txo, i) {
		do {
			start = u64_stats_fetch_begin_irq(&txo->stats.sync);
			tx_pkts += txo->stats.tx_reqs;
		} while (u64_stats_fetch_retry_irq(&txo->stats.sync, start));
	}

	/* Skip, if wrapped around or first calculation */
	now = jiffies;
	if (!aic->jiffies || time_before(now, aic->jiffies) ||
	    rx_pkts < aic->rx_pkts_prev ||
	    tx_pkts < aic->tx_reqs_prev) {
		be_aic_update(aic, rx_pkts, tx_pkts, now);
		return aic->prev_eqd;
	}

	delta = jiffies_to_msecs(now - aic->jiffies);
	if (delta == 0)
		return aic->prev_eqd;

	pps = (((u32)(rx_pkts - aic->rx_pkts_prev) * 1000) / delta) +
		(((u32)(tx_pkts - aic->tx_reqs_prev) * 1000) / delta);
	eqd = (pps / 15000) << 2;

	if (eqd < 8)
		eqd = 0;
	eqd = min_t(u32, eqd, aic->max_eqd);
	eqd = max_t(u32, eqd, aic->min_eqd);

	be_aic_update(aic, rx_pkts, tx_pkts, now);

	return eqd;
}

/* For Skyhawk-R only */
static u32 be_get_eq_delay_mult_enc(struct be_eq_obj *eqo)
{
	struct be_adapter *adapter = eqo->adapter;
	struct be_aic_obj *aic = &adapter->aic_obj[eqo->idx];
	ulong now = jiffies;
	int eqd;
	u32 mult_enc;

	if (!aic->enable)
		return 0;

	if (time_before_eq(now, aic->jiffies) ||
	    jiffies_to_msecs(now - aic->jiffies) < 1)
		eqd = aic->prev_eqd;
	else
		eqd = be_get_new_eqd(eqo);

	if (eqd > 100)
		mult_enc = R2I_DLY_ENC_1;
	else if (eqd > 60)
		mult_enc = R2I_DLY_ENC_2;
	else if (eqd > 20)
		mult_enc = R2I_DLY_ENC_3;
	else
		mult_enc = R2I_DLY_ENC_0;

	aic->prev_eqd = eqd;

	return mult_enc;
}

void be_eqd_update(struct be_adapter *adapter, bool force_update)
{
	struct be_set_eqd set_eqd[MAX_EVT_QS];
	struct be_aic_obj *aic;
	struct be_eq_obj *eqo;
	int i, num = 0, eqd;

	for_all_evt_queues(adapter, eqo, i) {
		aic = &adapter->aic_obj[eqo->idx];
		eqd = be_get_new_eqd(eqo);
		if (force_update || eqd != aic->prev_eqd) {
			set_eqd[num].delay_multiplier = (eqd * 65)/100;
			set_eqd[num].eq_id = eqo->q.id;
			aic->prev_eqd = eqd;
			num++;
		}
	}

	if (num)
		be_cmd_modify_eqd(adapter, set_eqd, num);
}

static void be_rx_stats_update(struct be_rx_obj *rxo,
			       struct be_rx_compl_info *rxcp)
{
	struct be_rx_stats *stats = rx_stats(rxo);

	u64_stats_update_begin(&stats->sync);
	stats->rx_compl++;
	stats->rx_bytes += rxcp->pkt_size;
	stats->rx_pkts++;
	if (rxcp->tunneled)
		stats->rx_vxlan_offload_pkts++;
	if (rxcp->pkt_type == BE_MULTICAST_PACKET)
		stats->rx_mcast_pkts++;
	if (rxcp->err)
		stats->rx_compl_err++;
	u64_stats_update_end(&stats->sync);
}

static inline bool csum_passed(struct be_rx_compl_info *rxcp)
{
	/* L4 checksum is not reliable for non TCP/UDP packets.
	 * Also ignore ipcksm for ipv6 pkts
	 */
	return (rxcp->tcpf || rxcp->udpf) && rxcp->l4_csum &&
		(rxcp->ip_csum || rxcp->ipv6) && !rxcp->err;
}

static struct be_rx_page_info *get_rx_page_info(struct be_rx_obj *rxo)
{
	struct be_adapter *adapter = rxo->adapter;
	struct be_rx_page_info *rx_page_info;
	struct be_queue_info *rxq = &rxo->q;
	u16 frag_idx = rxq->tail;

	rx_page_info = &rxo->page_info_tbl[frag_idx];
	BUG_ON(!rx_page_info->page);

	if (rx_page_info->last_frag) {
		dma_unmap_page(&adapter->pdev->dev,
			       dma_unmap_addr(rx_page_info, bus),
			       adapter->big_page_size, DMA_FROM_DEVICE);
		rx_page_info->last_frag = false;
	} else {
		dma_sync_single_for_cpu(&adapter->pdev->dev,
					dma_unmap_addr(rx_page_info, bus),
					rx_frag_size, DMA_FROM_DEVICE);
	}

	queue_tail_inc(rxq);
	atomic_dec(&rxq->used);
	return rx_page_info;
}

/* Throwaway the data in the Rx completion */
static void be_rx_compl_discard(struct be_rx_obj *rxo,
				struct be_rx_compl_info *rxcp)
{
	struct be_rx_page_info *page_info;
	u16 i, num_rcvd = rxcp->num_rcvd;

	for (i = 0; i < num_rcvd; i++) {
		page_info = get_rx_page_info(rxo);
		put_page(page_info->page);
		memset(page_info, 0, sizeof(*page_info));
	}
}

/*
 * skb_fill_rx_data forms a complete skb for an ether frame
 * indicated by rxcp.
 */
static void skb_fill_rx_data(struct be_rx_obj *rxo, struct sk_buff *skb,
			     struct be_rx_compl_info *rxcp)
{
	struct be_rx_page_info *page_info;
	u16 i, j;
	u16 hdr_len, curr_frag_len, remaining;
	u8 *start;

	page_info = get_rx_page_info(rxo);
	start = page_address(page_info->page) + page_info->page_offset;
	prefetch(start);

	/* Copy data in the first descriptor of this completion */
	curr_frag_len = min(rxcp->pkt_size, rx_frag_size);

	skb->len = curr_frag_len;
	if (curr_frag_len <= BE_HDR_LEN) { /* tiny packet */
		memcpy(skb->data, start, curr_frag_len);
		/* Complete packet has now been moved to data */
		put_page(page_info->page);
		skb->data_len = 0;
		skb->tail += curr_frag_len;
	} else {
		hdr_len = ETH_HLEN;
		memcpy(skb->data, start, hdr_len);
		skb_shinfo(skb)->nr_frags = 1;
		skb_frag_set_page(skb, 0, page_info->page);
		skb_shinfo(skb)->frags[0].page_offset =
					page_info->page_offset + hdr_len;
		skb_frag_size_set(&skb_shinfo(skb)->frags[0],
				  curr_frag_len - hdr_len);
		skb->data_len = curr_frag_len - hdr_len;
		skb->truesize += rx_frag_size;
		skb->tail += hdr_len;
	}
	page_info->page = NULL;

	if (rxcp->pkt_size <= rx_frag_size) {
		BUG_ON(rxcp->num_rcvd != 1);
		return;
	}

	/* More frags present for this completion */
	remaining = rxcp->pkt_size - curr_frag_len;
	for (i = 1, j = 0; i < rxcp->num_rcvd; i++) {
		page_info = get_rx_page_info(rxo);
		curr_frag_len = min(remaining, rx_frag_size);

		/* Coalesce all frags from the same physical page in one slot */
		if (page_info->page_offset == 0) {
			/* Fresh page */
			j++;
			skb_frag_set_page(skb, j, page_info->page);
			skb_shinfo(skb)->frags[j].page_offset =
							page_info->page_offset;
			skb_frag_size_set(&skb_shinfo(skb)->frags[j], 0);
			skb_shinfo(skb)->nr_frags++;
		} else {
			put_page(page_info->page);
		}

		skb_frag_size_add(&skb_shinfo(skb)->frags[j], curr_frag_len);
		skb->len += curr_frag_len;
		skb->data_len += curr_frag_len;
		skb->truesize += rx_frag_size;
		remaining -= curr_frag_len;
		page_info->page = NULL;
	}
	BUG_ON(j > MAX_SKB_FRAGS);
}

/* Process the RX completion indicated by rxcp when GRO is disabled */
static void be_rx_compl_process(struct be_rx_obj *rxo, struct napi_struct *napi,
				struct be_rx_compl_info *rxcp)
{
	struct be_adapter *adapter = rxo->adapter;
	struct net_device *netdev = adapter->netdev;
	struct sk_buff *skb;

	skb = netdev_alloc_skb_ip_align(netdev, BE_RX_SKB_ALLOC_SIZE);
	if (unlikely(!skb)) {
		rx_stats(rxo)->rx_drops_no_skbs++;
		be_rx_compl_discard(rxo, rxcp);
		return;
	}

	skb_fill_rx_data(rxo, skb, rxcp);

	if (likely((netdev->features & NETIF_F_RXCSUM) && csum_passed(rxcp)))
		skb->ip_summed = CHECKSUM_UNNECESSARY;
	else
		skb_checksum_none_assert(skb);

	skb->protocol = eth_type_trans(skb, netdev);
	skb_record_rx_queue(skb, rxo - &adapter->rx_obj[0]);
	if (netdev->features & NETIF_F_RXHASH)
		skb_set_hash(skb, rxcp->rss_hash, PKT_HASH_TYPE_L3);

	skb->csum_level = rxcp->tunneled;
	skb_mark_napi_id(skb, napi);

	if (rxcp->vlanf)
		__vlan_hwaccel_put_tag(skb, htons(ETH_P_8021Q), rxcp->vlan_tag);

	netif_receive_skb(skb);
}

/* Process the RX completion indicated by rxcp when GRO is enabled */
static void be_rx_compl_process_gro(struct be_rx_obj *rxo,
				    struct napi_struct *napi,
				    struct be_rx_compl_info *rxcp)
{
	struct be_adapter *adapter = rxo->adapter;
	struct be_rx_page_info *page_info;
	struct sk_buff *skb = NULL;
	u16 remaining, curr_frag_len;
	u16 i, j;

	skb = napi_get_frags(napi);
	if (!skb) {
		be_rx_compl_discard(rxo, rxcp);
		return;
	}

	remaining = rxcp->pkt_size;
	for (i = 0, j = -1; i < rxcp->num_rcvd; i++) {
		page_info = get_rx_page_info(rxo);

		curr_frag_len = min(remaining, rx_frag_size);

		/* Coalesce all frags from the same physical page in one slot */
		if (i == 0 || page_info->page_offset == 0) {
			/* First frag or Fresh page */
			j++;
			skb_frag_set_page(skb, j, page_info->page);
			skb_shinfo(skb)->frags[j].page_offset =
							page_info->page_offset;
			skb_frag_size_set(&skb_shinfo(skb)->frags[j], 0);
		} else {
			put_page(page_info->page);
		}
		skb_frag_size_add(&skb_shinfo(skb)->frags[j], curr_frag_len);
		skb->truesize += rx_frag_size;
		remaining -= curr_frag_len;
		memset(page_info, 0, sizeof(*page_info));
	}
	BUG_ON(j > MAX_SKB_FRAGS);

	skb_shinfo(skb)->nr_frags = j + 1;
	skb->len = rxcp->pkt_size;
	skb->data_len = rxcp->pkt_size;
	skb->ip_summed = CHECKSUM_UNNECESSARY;
	skb_record_rx_queue(skb, rxo - &adapter->rx_obj[0]);
	if (adapter->netdev->features & NETIF_F_RXHASH)
		skb_set_hash(skb, rxcp->rss_hash, PKT_HASH_TYPE_L3);

	skb->csum_level = rxcp->tunneled;
	skb_mark_napi_id(skb, napi);

	if (rxcp->vlanf)
		__vlan_hwaccel_put_tag(skb, htons(ETH_P_8021Q), rxcp->vlan_tag);

	napi_gro_frags(napi);
}

static void be_parse_rx_compl_v1(struct be_eth_rx_compl *compl,
				 struct be_rx_compl_info *rxcp)
{
	rxcp->pkt_size = GET_RX_COMPL_V1_BITS(pktsize, compl);
	rxcp->vlanf = GET_RX_COMPL_V1_BITS(vtp, compl);
	rxcp->err = GET_RX_COMPL_V1_BITS(err, compl);
	rxcp->tcpf = GET_RX_COMPL_V1_BITS(tcpf, compl);
	rxcp->udpf = GET_RX_COMPL_V1_BITS(udpf, compl);
	rxcp->ip_csum = GET_RX_COMPL_V1_BITS(ipcksm, compl);
	rxcp->l4_csum = GET_RX_COMPL_V1_BITS(l4_cksm, compl);
	rxcp->ipv6 = GET_RX_COMPL_V1_BITS(ip_version, compl);
	rxcp->num_rcvd = GET_RX_COMPL_V1_BITS(numfrags, compl);
	rxcp->pkt_type = GET_RX_COMPL_V1_BITS(cast_enc, compl);
	rxcp->rss_hash = GET_RX_COMPL_V1_BITS(rsshash, compl);
	if (rxcp->vlanf) {
		rxcp->qnq = GET_RX_COMPL_V1_BITS(qnq, compl);
		rxcp->vlan_tag = GET_RX_COMPL_V1_BITS(vlan_tag, compl);
	}
	rxcp->port = GET_RX_COMPL_V1_BITS(port, compl);
	rxcp->tunneled =
		GET_RX_COMPL_V1_BITS(tunneled, compl);
}

static void be_parse_rx_compl_v0(struct be_eth_rx_compl *compl,
				 struct be_rx_compl_info *rxcp)
{
	rxcp->pkt_size = GET_RX_COMPL_V0_BITS(pktsize, compl);
	rxcp->vlanf = GET_RX_COMPL_V0_BITS(vtp, compl);
	rxcp->err = GET_RX_COMPL_V0_BITS(err, compl);
	rxcp->tcpf = GET_RX_COMPL_V0_BITS(tcpf, compl);
	rxcp->udpf = GET_RX_COMPL_V0_BITS(udpf, compl);
	rxcp->ip_csum = GET_RX_COMPL_V0_BITS(ipcksm, compl);
	rxcp->l4_csum = GET_RX_COMPL_V0_BITS(l4_cksm, compl);
	rxcp->ipv6 = GET_RX_COMPL_V0_BITS(ip_version, compl);
	rxcp->num_rcvd = GET_RX_COMPL_V0_BITS(numfrags, compl);
	rxcp->pkt_type = GET_RX_COMPL_V0_BITS(cast_enc, compl);
	rxcp->rss_hash = GET_RX_COMPL_V0_BITS(rsshash, compl);
	if (rxcp->vlanf) {
		rxcp->qnq = GET_RX_COMPL_V0_BITS(qnq, compl);
		rxcp->vlan_tag = GET_RX_COMPL_V0_BITS(vlan_tag, compl);
	}
	rxcp->port = GET_RX_COMPL_V0_BITS(port, compl);
	rxcp->ip_frag = GET_RX_COMPL_V0_BITS(ip_frag, compl);
}

static struct be_rx_compl_info *be_rx_compl_get(struct be_rx_obj *rxo)
{
	struct be_eth_rx_compl *compl = queue_tail_node(&rxo->cq);
	struct be_rx_compl_info *rxcp = &rxo->rxcp;
	struct be_adapter *adapter = rxo->adapter;

	/* For checking the valid bit it is Ok to use either definition as the
	 * valid bit is at the same position in both v0 and v1 Rx compl */
	if (compl->dw[offsetof(struct amap_eth_rx_compl_v1, valid) / 32] == 0)
		return NULL;

	rmb();
	be_dws_le_to_cpu(compl, sizeof(*compl));

	if (adapter->be3_native)
		be_parse_rx_compl_v1(compl, rxcp);
	else
		be_parse_rx_compl_v0(compl, rxcp);

	if (rxcp->ip_frag)
		rxcp->l4_csum = 0;

	if (rxcp->vlanf) {
		/* In QNQ modes, if qnq bit is not set, then the packet was
		 * tagged only with the transparent outer vlan-tag and must
		 * not be treated as a vlan packet by host
		 */
		if (be_is_qnq_mode(adapter) && !rxcp->qnq)
			rxcp->vlanf = 0;

		if (!lancer_chip(adapter))
			rxcp->vlan_tag = swab16(rxcp->vlan_tag);

		if (adapter->pvid == (rxcp->vlan_tag & VLAN_VID_MASK) &&
		    !test_bit(rxcp->vlan_tag, adapter->vids))
			rxcp->vlanf = 0;
	}

	/* As the compl has been parsed, reset it; we wont touch it again */
	compl->dw[offsetof(struct amap_eth_rx_compl_v1, valid) / 32] = 0;

	queue_tail_inc(&rxo->cq);
	return rxcp;
}

static inline struct page *be_alloc_pages(u32 size, gfp_t gfp)
{
	u32 order = get_order(size);

	if (order > 0)
		gfp |= __GFP_COMP;
	return  alloc_pages(gfp, order);
}

/*
 * Allocate a page, split it to fragments of size rx_frag_size and post as
 * receive buffers to BE
 */
static void be_post_rx_frags(struct be_rx_obj *rxo, gfp_t gfp, u32 frags_needed)
{
	struct be_adapter *adapter = rxo->adapter;
	struct be_rx_page_info *page_info = NULL, *prev_page_info = NULL;
	struct be_queue_info *rxq = &rxo->q;
	struct page *pagep = NULL;
	struct device *dev = &adapter->pdev->dev;
	struct be_eth_rx_d *rxd;
	u64 page_dmaaddr = 0, frag_dmaaddr;
	u32 posted, page_offset = 0, notify = 0;

	page_info = &rxo->page_info_tbl[rxq->head];
	for (posted = 0; posted < frags_needed && !page_info->page; posted++) {
		if (!pagep) {
			pagep = be_alloc_pages(adapter->big_page_size, gfp);
			if (unlikely(!pagep)) {
				rx_stats(rxo)->rx_post_fail++;
				break;
			}
			page_dmaaddr = dma_map_page(dev, pagep, 0,
						    adapter->big_page_size,
						    DMA_FROM_DEVICE);
			if (dma_mapping_error(dev, page_dmaaddr)) {
				put_page(pagep);
				pagep = NULL;
				adapter->drv_stats.dma_map_errors++;
				break;
			}
			page_offset = 0;
		} else {
			get_page(pagep);
			page_offset += rx_frag_size;
		}
		page_info->page_offset = page_offset;
		page_info->page = pagep;

		rxd = queue_head_node(rxq);
		frag_dmaaddr = page_dmaaddr + page_info->page_offset;
		rxd->fragpa_lo = cpu_to_le32(frag_dmaaddr & 0xFFFFFFFF);
		rxd->fragpa_hi = cpu_to_le32(upper_32_bits(frag_dmaaddr));

		/* Any space left in the current big page for another frag? */
		if ((page_offset + rx_frag_size + rx_frag_size) >
					adapter->big_page_size) {
			pagep = NULL;
			page_info->last_frag = true;
			dma_unmap_addr_set(page_info, bus, page_dmaaddr);
		} else {
			dma_unmap_addr_set(page_info, bus, frag_dmaaddr);
		}

		prev_page_info = page_info;
		queue_head_inc(rxq);
		page_info = &rxo->page_info_tbl[rxq->head];
	}

	/* Mark the last frag of a page when we break out of the above loop
	 * with no more slots available in the RXQ
	 */
	if (pagep) {
		prev_page_info->last_frag = true;
		dma_unmap_addr_set(prev_page_info, bus, page_dmaaddr);
	}

	if (posted) {
		atomic_add(posted, &rxq->used);
		if (rxo->rx_post_starved)
			rxo->rx_post_starved = false;
		do {
			notify = min(MAX_NUM_POST_ERX_DB, posted);
			be_rxq_notify(adapter, rxq->id, notify);
			posted -= notify;
		} while (posted);
	} else if (atomic_read(&rxq->used) == 0) {
		/* Let be_worker replenish when memory is available */
		rxo->rx_post_starved = true;
	}
}

static struct be_tx_compl_info *be_tx_compl_get(struct be_tx_obj *txo)
{
	struct be_queue_info *tx_cq = &txo->cq;
	struct be_tx_compl_info *txcp = &txo->txcp;
	struct be_eth_tx_compl *compl = queue_tail_node(tx_cq);

	if (compl->dw[offsetof(struct amap_eth_tx_compl, valid) / 32] == 0)
		return NULL;

	/* Ensure load ordering of valid bit dword and other dwords below */
	rmb();
	be_dws_le_to_cpu(compl, sizeof(*compl));

	txcp->status = GET_TX_COMPL_BITS(status, compl);
	txcp->end_index = GET_TX_COMPL_BITS(wrb_index, compl);

	compl->dw[offsetof(struct amap_eth_tx_compl, valid) / 32] = 0;
	queue_tail_inc(tx_cq);
	return txcp;
}

static u16 be_tx_compl_process(struct be_adapter *adapter,
			       struct be_tx_obj *txo, u16 last_index)
{
	struct sk_buff **sent_skbs = txo->sent_skb_list;
	struct be_queue_info *txq = &txo->q;
	u16 frag_index, num_wrbs = 0;
	struct sk_buff *skb = NULL;
	bool unmap_skb_hdr = false;
	struct be_eth_wrb *wrb;

	do {
		if (sent_skbs[txq->tail]) {
			/* Free skb from prev req */
			if (skb)
				dev_consume_skb_any(skb);
			skb = sent_skbs[txq->tail];
			sent_skbs[txq->tail] = NULL;
			queue_tail_inc(txq);  /* skip hdr wrb */
			num_wrbs++;
			unmap_skb_hdr = true;
		}
		wrb = queue_tail_node(txq);
		frag_index = txq->tail;
		unmap_tx_frag(&adapter->pdev->dev, wrb,
			      (unmap_skb_hdr && skb_headlen(skb)));
		unmap_skb_hdr = false;
		queue_tail_inc(txq);
		num_wrbs++;
	} while (frag_index != last_index);
	dev_consume_skb_any(skb);

	return num_wrbs;
}

/* Return the number of events in the event queue */
static inline int events_get(struct be_eq_obj *eqo)
{
	struct be_eq_entry *eqe;
	int num = 0;

	do {
		eqe = queue_tail_node(&eqo->q);
		if (eqe->evt == 0)
			break;

		rmb();
		eqe->evt = 0;
		num++;
		queue_tail_inc(&eqo->q);
	} while (true);

	return num;
}

/* Leaves the EQ is disarmed state */
static void be_eq_clean(struct be_eq_obj *eqo)
{
	int num = events_get(eqo);

	be_eq_notify(eqo->adapter, eqo->q.id, false, true, num, 0);
}

/* Free posted rx buffers that were not used */
static void be_rxq_clean(struct be_rx_obj *rxo)
{
	struct be_queue_info *rxq = &rxo->q;
	struct be_rx_page_info *page_info;

	while (atomic_read(&rxq->used) > 0) {
		page_info = get_rx_page_info(rxo);
		put_page(page_info->page);
		memset(page_info, 0, sizeof(*page_info));
	}
	BUG_ON(atomic_read(&rxq->used));
	rxq->tail = 0;
	rxq->head = 0;
}

static void be_rx_cq_clean(struct be_rx_obj *rxo)
{
	struct be_queue_info *rx_cq = &rxo->cq;
	struct be_rx_compl_info *rxcp;
	struct be_adapter *adapter = rxo->adapter;
	int flush_wait = 0;

	/* Consume pending rx completions.
	 * Wait for the flush completion (identified by zero num_rcvd)
	 * to arrive. Notify CQ even when there are no more CQ entries
	 * for HW to flush partially coalesced CQ entries.
	 * In Lancer, there is no need to wait for flush compl.
	 */
	for (;;) {
		rxcp = be_rx_compl_get(rxo);
		if (!rxcp) {
			if (lancer_chip(adapter))
				break;

			if (flush_wait++ > 50 ||
			    be_check_error(adapter,
					   BE_ERROR_HW)) {
				dev_warn(&adapter->pdev->dev,
					 "did not receive flush compl\n");
				break;
			}
			be_cq_notify(adapter, rx_cq->id, true, 0);
			mdelay(1);
		} else {
			be_rx_compl_discard(rxo, rxcp);
			be_cq_notify(adapter, rx_cq->id, false, 1);
			if (rxcp->num_rcvd == 0)
				break;
		}
	}

	/* After cleanup, leave the CQ in unarmed state */
	be_cq_notify(adapter, rx_cq->id, false, 0);
}

static void be_tx_compl_clean(struct be_adapter *adapter)
{
	u16 end_idx, notified_idx, cmpl = 0, timeo = 0, num_wrbs = 0;
	struct device *dev = &adapter->pdev->dev;
	struct be_tx_compl_info *txcp;
	struct be_queue_info *txq;
	struct be_tx_obj *txo;
	int i, pending_txqs;

	/* Stop polling for compls when HW has been silent for 10ms */
	do {
		pending_txqs = adapter->num_tx_qs;

		for_all_tx_queues(adapter, txo, i) {
			cmpl = 0;
			num_wrbs = 0;
			txq = &txo->q;
			while ((txcp = be_tx_compl_get(txo))) {
				num_wrbs +=
					be_tx_compl_process(adapter, txo,
							    txcp->end_index);
				cmpl++;
			}
			if (cmpl) {
				be_cq_notify(adapter, txo->cq.id, false, cmpl);
				atomic_sub(num_wrbs, &txq->used);
				timeo = 0;
			}
			if (!be_is_tx_compl_pending(txo))
				pending_txqs--;
		}

		if (pending_txqs == 0 || ++timeo > 10 ||
		    be_check_error(adapter, BE_ERROR_HW))
			break;

		mdelay(1);
	} while (true);

	/* Free enqueued TX that was never notified to HW */
	for_all_tx_queues(adapter, txo, i) {
		txq = &txo->q;

		if (atomic_read(&txq->used)) {
			dev_info(dev, "txq%d: cleaning %d pending tx-wrbs\n",
				 i, atomic_read(&txq->used));
			notified_idx = txq->tail;
			end_idx = txq->tail;
			index_adv(&end_idx, atomic_read(&txq->used) - 1,
				  txq->len);
			/* Use the tx-compl process logic to handle requests
			 * that were not sent to the HW.
			 */
			num_wrbs = be_tx_compl_process(adapter, txo, end_idx);
			atomic_sub(num_wrbs, &txq->used);
			BUG_ON(atomic_read(&txq->used));
			txo->pend_wrb_cnt = 0;
			/* Since hw was never notified of these requests,
			 * reset TXQ indices
			 */
			txq->head = notified_idx;
			txq->tail = notified_idx;
		}
	}
}

static void be_evt_queues_destroy(struct be_adapter *adapter)
{
	struct be_eq_obj *eqo;
	int i;

	for_all_evt_queues(adapter, eqo, i) {
		if (eqo->q.created) {
			be_eq_clean(eqo);
			be_cmd_q_destroy(adapter, &eqo->q, QTYPE_EQ);
			napi_hash_del(&eqo->napi);
			netif_napi_del(&eqo->napi);
			free_cpumask_var(eqo->affinity_mask);
		}
		be_queue_free(adapter, &eqo->q);
	}
}

static int be_evt_queues_create(struct be_adapter *adapter)
{
	struct be_queue_info *eq;
	struct be_eq_obj *eqo;
	struct be_aic_obj *aic;
	int i, rc;

	adapter->num_evt_qs = min_t(u16, num_irqs(adapter),
				    adapter->cfg_num_qs);

	for_all_evt_queues(adapter, eqo, i) {
		int numa_node = dev_to_node(&adapter->pdev->dev);

		aic = &adapter->aic_obj[i];
		eqo->adapter = adapter;
		eqo->idx = i;
		aic->max_eqd = BE_MAX_EQD;
		aic->enable = true;

		eq = &eqo->q;
		rc = be_queue_alloc(adapter, eq, EVNT_Q_LEN,
				    sizeof(struct be_eq_entry));
		if (rc)
			return rc;

		rc = be_cmd_eq_create(adapter, eqo);
		if (rc)
			return rc;

		if (!zalloc_cpumask_var(&eqo->affinity_mask, GFP_KERNEL))
			return -ENOMEM;
		cpumask_set_cpu(cpumask_local_spread(i, numa_node),
				eqo->affinity_mask);
		netif_napi_add(adapter->netdev, &eqo->napi, be_poll,
			       BE_NAPI_WEIGHT);
		napi_hash_add(&eqo->napi);
	}
	return 0;
}

static void be_mcc_queues_destroy(struct be_adapter *adapter)
{
	struct be_queue_info *q;

	q = &adapter->mcc_obj.q;
	if (q->created)
		be_cmd_q_destroy(adapter, q, QTYPE_MCCQ);
	be_queue_free(adapter, q);

	q = &adapter->mcc_obj.cq;
	if (q->created)
		be_cmd_q_destroy(adapter, q, QTYPE_CQ);
	be_queue_free(adapter, q);
}

/* Must be called only after TX qs are created as MCC shares TX EQ */
static int be_mcc_queues_create(struct be_adapter *adapter)
{
	struct be_queue_info *q, *cq;

	cq = &adapter->mcc_obj.cq;
	if (be_queue_alloc(adapter, cq, MCC_CQ_LEN,
			   sizeof(struct be_mcc_compl)))
		goto err;

	/* Use the default EQ for MCC completions */
	if (be_cmd_cq_create(adapter, cq, &mcc_eqo(adapter)->q, true, 0))
		goto mcc_cq_free;

	q = &adapter->mcc_obj.q;
	if (be_queue_alloc(adapter, q, MCC_Q_LEN, sizeof(struct be_mcc_wrb)))
		goto mcc_cq_destroy;

	if (be_cmd_mccq_create(adapter, q, cq))
		goto mcc_q_free;

	return 0;

mcc_q_free:
	be_queue_free(adapter, q);
mcc_cq_destroy:
	be_cmd_q_destroy(adapter, cq, QTYPE_CQ);
mcc_cq_free:
	be_queue_free(adapter, cq);
err:
	return -1;
}

static void be_tx_queues_destroy(struct be_adapter *adapter)
{
	struct be_queue_info *q;
	struct be_tx_obj *txo;
	u8 i;

	for_all_tx_queues(adapter, txo, i) {
		q = &txo->q;
		if (q->created)
			be_cmd_q_destroy(adapter, q, QTYPE_TXQ);
		be_queue_free(adapter, q);

		q = &txo->cq;
		if (q->created)
			be_cmd_q_destroy(adapter, q, QTYPE_CQ);
		be_queue_free(adapter, q);
	}
}

static int be_tx_qs_create(struct be_adapter *adapter)
{
	struct be_queue_info *cq;
	struct be_tx_obj *txo;
	struct be_eq_obj *eqo;
	int status, i;

	adapter->num_tx_qs = min(adapter->num_evt_qs, be_max_txqs(adapter));

	for_all_tx_queues(adapter, txo, i) {
		cq = &txo->cq;
		status = be_queue_alloc(adapter, cq, TX_CQ_LEN,
					sizeof(struct be_eth_tx_compl));
		if (status)
			return status;

		u64_stats_init(&txo->stats.sync);
		u64_stats_init(&txo->stats.sync_compl);

		/* If num_evt_qs is less than num_tx_qs, then more than
		 * one txq share an eq
		 */
		eqo = &adapter->eq_obj[i % adapter->num_evt_qs];
		status = be_cmd_cq_create(adapter, cq, &eqo->q, false, 3);
		if (status)
			return status;

		status = be_queue_alloc(adapter, &txo->q, TX_Q_LEN,
					sizeof(struct be_eth_wrb));
		if (status)
			return status;

		status = be_cmd_txq_create(adapter, txo);
		if (status)
			return status;

		netif_set_xps_queue(adapter->netdev, eqo->affinity_mask,
				    eqo->idx);
	}

	dev_info(&adapter->pdev->dev, "created %d TX queue(s)\n",
		 adapter->num_tx_qs);
	return 0;
}

static void be_rx_cqs_destroy(struct be_adapter *adapter)
{
	struct be_queue_info *q;
	struct be_rx_obj *rxo;
	int i;

	for_all_rx_queues(adapter, rxo, i) {
		q = &rxo->cq;
		if (q->created)
			be_cmd_q_destroy(adapter, q, QTYPE_CQ);
		be_queue_free(adapter, q);
	}
}

static int be_rx_cqs_create(struct be_adapter *adapter)
{
	struct be_queue_info *eq, *cq;
	struct be_rx_obj *rxo;
	int rc, i;

	/* We can create as many RSS rings as there are EQs. */
	adapter->num_rss_qs = adapter->num_evt_qs;

	/* We'll use RSS only if atleast 2 RSS rings are supported. */
	if (adapter->num_rss_qs <= 1)
		adapter->num_rss_qs = 0;

	adapter->num_rx_qs = adapter->num_rss_qs + adapter->need_def_rxq;

	/* When the interface is not capable of RSS rings (and there is no
	 * need to create a default RXQ) we'll still need one RXQ
	 */
	if (adapter->num_rx_qs == 0)
		adapter->num_rx_qs = 1;

	adapter->big_page_size = (1 << get_order(rx_frag_size)) * PAGE_SIZE;
	for_all_rx_queues(adapter, rxo, i) {
		rxo->adapter = adapter;
		cq = &rxo->cq;
		rc = be_queue_alloc(adapter, cq, RX_CQ_LEN,
				    sizeof(struct be_eth_rx_compl));
		if (rc)
			return rc;

		u64_stats_init(&rxo->stats.sync);
		eq = &adapter->eq_obj[i % adapter->num_evt_qs].q;
		rc = be_cmd_cq_create(adapter, cq, eq, false, 3);
		if (rc)
			return rc;
	}

	dev_info(&adapter->pdev->dev,
		 "created %d RX queue(s)\n", adapter->num_rx_qs);
	return 0;
}

static irqreturn_t be_intx(int irq, void *dev)
{
	struct be_eq_obj *eqo = dev;
	struct be_adapter *adapter = eqo->adapter;
	int num_evts = 0;

	/* IRQ is not expected when NAPI is scheduled as the EQ
	 * will not be armed.
	 * But, this can happen on Lancer INTx where it takes
	 * a while to de-assert INTx or in BE2 where occasionaly
	 * an interrupt may be raised even when EQ is unarmed.
	 * If NAPI is already scheduled, then counting & notifying
	 * events will orphan them.
	 */
	if (napi_schedule_prep(&eqo->napi)) {
		num_evts = events_get(eqo);
		__napi_schedule(&eqo->napi);
		if (num_evts)
			eqo->spurious_intr = 0;
	}
	be_eq_notify(adapter, eqo->q.id, false, true, num_evts, 0);

	/* Return IRQ_HANDLED only for the the first spurious intr
	 * after a valid intr to stop the kernel from branding
	 * this irq as a bad one!
	 */
	if (num_evts || eqo->spurious_intr++ == 0)
		return IRQ_HANDLED;
	else
		return IRQ_NONE;
}

static irqreturn_t be_msix(int irq, void *dev)
{
	struct be_eq_obj *eqo = dev;

	be_eq_notify(eqo->adapter, eqo->q.id, false, true, 0, 0);
	napi_schedule(&eqo->napi);
	return IRQ_HANDLED;
}

static inline bool do_gro(struct be_rx_compl_info *rxcp)
{
	return (rxcp->tcpf && !rxcp->err && rxcp->l4_csum) ? true : false;
}

static int be_process_rx(struct be_rx_obj *rxo, struct napi_struct *napi,
			 int budget, int polling)
{
	struct be_adapter *adapter = rxo->adapter;
	struct be_queue_info *rx_cq = &rxo->cq;
	struct be_rx_compl_info *rxcp;
	u32 work_done;
	u32 frags_consumed = 0;

	for (work_done = 0; work_done < budget; work_done++) {
		rxcp = be_rx_compl_get(rxo);
		if (!rxcp)
			break;

		/* Is it a flush compl that has no data */
		if (unlikely(rxcp->num_rcvd == 0))
			goto loop_continue;

		/* Discard compl with partial DMA Lancer B0 */
		if (unlikely(!rxcp->pkt_size)) {
			be_rx_compl_discard(rxo, rxcp);
			goto loop_continue;
		}

		/* On BE drop pkts that arrive due to imperfect filtering in
		 * promiscuous mode on some skews
		 */
		if (unlikely(rxcp->port != adapter->port_num &&
			     !lancer_chip(adapter))) {
			be_rx_compl_discard(rxo, rxcp);
			goto loop_continue;
		}

		/* Don't do gro when we're busy_polling */
		if (do_gro(rxcp) && polling != BUSY_POLLING)
			be_rx_compl_process_gro(rxo, napi, rxcp);
		else
			be_rx_compl_process(rxo, napi, rxcp);

loop_continue:
		frags_consumed += rxcp->num_rcvd;
		be_rx_stats_update(rxo, rxcp);
	}

	if (work_done) {
		be_cq_notify(adapter, rx_cq->id, true, work_done);

		/* When an rx-obj gets into post_starved state, just
		 * let be_worker do the posting.
		 */
		if (atomic_read(&rxo->q.used) < RX_FRAGS_REFILL_WM &&
		    !rxo->rx_post_starved)
			be_post_rx_frags(rxo, GFP_ATOMIC,
					 max_t(u32, MAX_RX_POST,
					       frags_consumed));
	}

	return work_done;
}

static inline void be_update_tx_err(struct be_tx_obj *txo, u8 status)
{
	switch (status) {
	case BE_TX_COMP_HDR_PARSE_ERR:
		tx_stats(txo)->tx_hdr_parse_err++;
		break;
	case BE_TX_COMP_NDMA_ERR:
		tx_stats(txo)->tx_dma_err++;
		break;
	case BE_TX_COMP_ACL_ERR:
		tx_stats(txo)->tx_spoof_check_err++;
		break;
	}
}

static inline void lancer_update_tx_err(struct be_tx_obj *txo, u8 status)
{
	switch (status) {
	case LANCER_TX_COMP_LSO_ERR:
		tx_stats(txo)->tx_tso_err++;
		break;
	case LANCER_TX_COMP_HSW_DROP_MAC_ERR:
	case LANCER_TX_COMP_HSW_DROP_VLAN_ERR:
		tx_stats(txo)->tx_spoof_check_err++;
		break;
	case LANCER_TX_COMP_QINQ_ERR:
		tx_stats(txo)->tx_qinq_err++;
		break;
	case LANCER_TX_COMP_PARITY_ERR:
		tx_stats(txo)->tx_internal_parity_err++;
		break;
	case LANCER_TX_COMP_DMA_ERR:
		tx_stats(txo)->tx_dma_err++;
		break;
	}
}

static void be_process_tx(struct be_adapter *adapter, struct be_tx_obj *txo,
			  int idx)
{
	int num_wrbs = 0, work_done = 0;
	struct be_tx_compl_info *txcp;

	while ((txcp = be_tx_compl_get(txo))) {
		num_wrbs += be_tx_compl_process(adapter, txo, txcp->end_index);
		work_done++;

		if (txcp->status) {
			if (lancer_chip(adapter))
				lancer_update_tx_err(txo, txcp->status);
			else
				be_update_tx_err(txo, txcp->status);
		}
	}

	if (work_done) {
		be_cq_notify(adapter, txo->cq.id, true, work_done);
		atomic_sub(num_wrbs, &txo->q.used);

		/* As Tx wrbs have been freed up, wake up netdev queue
		 * if it was stopped due to lack of tx wrbs.  */
		if (__netif_subqueue_stopped(adapter->netdev, idx) &&
		    be_can_txq_wake(txo)) {
			netif_wake_subqueue(adapter->netdev, idx);
		}

		u64_stats_update_begin(&tx_stats(txo)->sync_compl);
		tx_stats(txo)->tx_compl += work_done;
		u64_stats_update_end(&tx_stats(txo)->sync_compl);
	}
}

#ifdef CONFIG_NET_RX_BUSY_POLL
static inline bool be_lock_napi(struct be_eq_obj *eqo)
{
	bool status = true;

	spin_lock(&eqo->lock); /* BH is already disabled */
	if (eqo->state & BE_EQ_LOCKED) {
		WARN_ON(eqo->state & BE_EQ_NAPI);
		eqo->state |= BE_EQ_NAPI_YIELD;
		status = false;
	} else {
		eqo->state = BE_EQ_NAPI;
	}
	spin_unlock(&eqo->lock);
	return status;
}

static inline void be_unlock_napi(struct be_eq_obj *eqo)
{
	spin_lock(&eqo->lock); /* BH is already disabled */

	WARN_ON(eqo->state & (BE_EQ_POLL | BE_EQ_NAPI_YIELD));
	eqo->state = BE_EQ_IDLE;

	spin_unlock(&eqo->lock);
}

static inline bool be_lock_busy_poll(struct be_eq_obj *eqo)
{
	bool status = true;

	spin_lock_bh(&eqo->lock);
	if (eqo->state & BE_EQ_LOCKED) {
		eqo->state |= BE_EQ_POLL_YIELD;
		status = false;
	} else {
		eqo->state |= BE_EQ_POLL;
	}
	spin_unlock_bh(&eqo->lock);
	return status;
}

static inline void be_unlock_busy_poll(struct be_eq_obj *eqo)
{
	spin_lock_bh(&eqo->lock);

	WARN_ON(eqo->state & (BE_EQ_NAPI));
	eqo->state = BE_EQ_IDLE;

	spin_unlock_bh(&eqo->lock);
}

static inline void be_enable_busy_poll(struct be_eq_obj *eqo)
{
	spin_lock_init(&eqo->lock);
	eqo->state = BE_EQ_IDLE;
}

static inline void be_disable_busy_poll(struct be_eq_obj *eqo)
{
	local_bh_disable();

	/* It's enough to just acquire napi lock on the eqo to stop
	 * be_busy_poll() from processing any queueus.
	 */
	while (!be_lock_napi(eqo))
		mdelay(1);

	local_bh_enable();
}

#else /* CONFIG_NET_RX_BUSY_POLL */

static inline bool be_lock_napi(struct be_eq_obj *eqo)
{
	return true;
}

static inline void be_unlock_napi(struct be_eq_obj *eqo)
{
}

static inline bool be_lock_busy_poll(struct be_eq_obj *eqo)
{
	return false;
}

static inline void be_unlock_busy_poll(struct be_eq_obj *eqo)
{
}

static inline void be_enable_busy_poll(struct be_eq_obj *eqo)
{
}

static inline void be_disable_busy_poll(struct be_eq_obj *eqo)
{
}
#endif /* CONFIG_NET_RX_BUSY_POLL */

int be_poll(struct napi_struct *napi, int budget)
{
	struct be_eq_obj *eqo = container_of(napi, struct be_eq_obj, napi);
	struct be_adapter *adapter = eqo->adapter;
	int max_work = 0, work, i, num_evts;
	struct be_rx_obj *rxo;
	struct be_tx_obj *txo;
	u32 mult_enc = 0;

	num_evts = events_get(eqo);

	for_all_tx_queues_on_eq(adapter, eqo, txo, i)
		be_process_tx(adapter, txo, i);

	if (be_lock_napi(eqo)) {
		/* This loop will iterate twice for EQ0 in which
		 * completions of the last RXQ (default one) are also processed
		 * For other EQs the loop iterates only once
		 */
		for_all_rx_queues_on_eq(adapter, eqo, rxo, i) {
			work = be_process_rx(rxo, napi, budget, NAPI_POLLING);
			max_work = max(work, max_work);
		}
		be_unlock_napi(eqo);
	} else {
		max_work = budget;
	}

	if (is_mcc_eqo(eqo))
		be_process_mcc(adapter);

	if (max_work < budget) {
		napi_complete(napi);

		/* Skyhawk EQ_DB has a provision to set the rearm to interrupt
		 * delay via a delay multiplier encoding value
		 */
		if (skyhawk_chip(adapter))
			mult_enc = be_get_eq_delay_mult_enc(eqo);

		be_eq_notify(adapter, eqo->q.id, true, false, num_evts,
			     mult_enc);
	} else {
		/* As we'll continue in polling mode, count and clear events */
		be_eq_notify(adapter, eqo->q.id, false, false, num_evts, 0);
	}
	return max_work;
}

#ifdef CONFIG_NET_RX_BUSY_POLL
static int be_busy_poll(struct napi_struct *napi)
{
	struct be_eq_obj *eqo = container_of(napi, struct be_eq_obj, napi);
	struct be_adapter *adapter = eqo->adapter;
	struct be_rx_obj *rxo;
	int i, work = 0;

	if (!be_lock_busy_poll(eqo))
		return LL_FLUSH_BUSY;

	for_all_rx_queues_on_eq(adapter, eqo, rxo, i) {
		work = be_process_rx(rxo, napi, 4, BUSY_POLLING);
		if (work)
			break;
	}

	be_unlock_busy_poll(eqo);
	return work;
}
#endif

void be_detect_error(struct be_adapter *adapter)
{
	u32 ue_lo = 0, ue_hi = 0, ue_lo_mask = 0, ue_hi_mask = 0;
	u32 sliport_status = 0, sliport_err1 = 0, sliport_err2 = 0;
	u32 i;
	struct device *dev = &adapter->pdev->dev;

	if (be_check_error(adapter, BE_ERROR_HW))
		return;

	if (lancer_chip(adapter)) {
		sliport_status = ioread32(adapter->db + SLIPORT_STATUS_OFFSET);
		if (sliport_status & SLIPORT_STATUS_ERR_MASK) {
			be_set_error(adapter, BE_ERROR_UE);
			sliport_err1 = ioread32(adapter->db +
						SLIPORT_ERROR1_OFFSET);
			sliport_err2 = ioread32(adapter->db +
						SLIPORT_ERROR2_OFFSET);
			/* Do not log error messages if its a FW reset */
			if (sliport_err1 == SLIPORT_ERROR_FW_RESET1 &&
			    sliport_err2 == SLIPORT_ERROR_FW_RESET2) {
				dev_info(dev, "Firmware update in progress\n");
			} else {
				dev_err(dev, "Error detected in the card\n");
				dev_err(dev, "ERR: sliport status 0x%x\n",
					sliport_status);
				dev_err(dev, "ERR: sliport error1 0x%x\n",
					sliport_err1);
				dev_err(dev, "ERR: sliport error2 0x%x\n",
					sliport_err2);
			}
		}
	} else {
		ue_lo = ioread32(adapter->pcicfg + PCICFG_UE_STATUS_LOW);
		ue_hi = ioread32(adapter->pcicfg + PCICFG_UE_STATUS_HIGH);
		ue_lo_mask = ioread32(adapter->pcicfg +
				      PCICFG_UE_STATUS_LOW_MASK);
		ue_hi_mask = ioread32(adapter->pcicfg +
				      PCICFG_UE_STATUS_HI_MASK);

		ue_lo = (ue_lo & ~ue_lo_mask);
		ue_hi = (ue_hi & ~ue_hi_mask);

		/* On certain platforms BE hardware can indicate spurious UEs.
		 * Allow HW to stop working completely in case of a real UE.
		 * Hence not setting the hw_error for UE detection.
		 */

		if (ue_lo || ue_hi) {
			dev_err(dev,
				"Unrecoverable Error detected in the adapter");
			dev_err(dev, "Please reboot server to recover");
			if (skyhawk_chip(adapter))
				be_set_error(adapter, BE_ERROR_UE);

			for (i = 0; ue_lo; ue_lo >>= 1, i++) {
				if (ue_lo & 1)
					dev_err(dev, "UE: %s bit set\n",
						ue_status_low_desc[i]);
			}
			for (i = 0; ue_hi; ue_hi >>= 1, i++) {
				if (ue_hi & 1)
					dev_err(dev, "UE: %s bit set\n",
						ue_status_hi_desc[i]);
			}
		}
	}
}

static void be_msix_disable(struct be_adapter *adapter)
{
	if (msix_enabled(adapter)) {
		pci_disable_msix(adapter->pdev);
		adapter->num_msix_vec = 0;
		adapter->num_msix_roce_vec = 0;
	}
}

static int be_msix_enable(struct be_adapter *adapter)
{
	int i, num_vec;
	struct device *dev = &adapter->pdev->dev;

	/* If RoCE is supported, program the max number of NIC vectors that
	 * may be configured via set-channels, along with vectors needed for
	 * RoCe. Else, just program the number we'll use initially.
	 */
	if (be_roce_supported(adapter))
		num_vec = min_t(int, 2 * be_max_eqs(adapter),
				2 * num_online_cpus());
	else
		num_vec = adapter->cfg_num_qs;

	for (i = 0; i < num_vec; i++)
		adapter->msix_entries[i].entry = i;

	num_vec = pci_enable_msix_range(adapter->pdev, adapter->msix_entries,
					MIN_MSIX_VECTORS, num_vec);
	if (num_vec < 0)
		goto fail;

	if (be_roce_supported(adapter) && num_vec > MIN_MSIX_VECTORS) {
		adapter->num_msix_roce_vec = num_vec / 2;
		dev_info(dev, "enabled %d MSI-x vector(s) for RoCE\n",
			 adapter->num_msix_roce_vec);
	}

	adapter->num_msix_vec = num_vec - adapter->num_msix_roce_vec;

	dev_info(dev, "enabled %d MSI-x vector(s) for NIC\n",
		 adapter->num_msix_vec);
	return 0;

fail:
	dev_warn(dev, "MSIx enable failed\n");

	/* INTx is not supported in VFs, so fail probe if enable_msix fails */
	if (be_virtfn(adapter))
		return num_vec;
	return 0;
}

static inline int be_msix_vec_get(struct be_adapter *adapter,
				  struct be_eq_obj *eqo)
{
	return adapter->msix_entries[eqo->msix_idx].vector;
}

static int be_msix_register(struct be_adapter *adapter)
{
	struct net_device *netdev = adapter->netdev;
	struct be_eq_obj *eqo;
	int status, i, vec;

	for_all_evt_queues(adapter, eqo, i) {
		sprintf(eqo->desc, "%s-q%d", netdev->name, i);
		vec = be_msix_vec_get(adapter, eqo);
		status = request_irq(vec, be_msix, 0, eqo->desc, eqo);
		if (status)
			goto err_msix;

		irq_set_affinity_hint(vec, eqo->affinity_mask);
	}

	return 0;
err_msix:
	for (i--, eqo = &adapter->eq_obj[i]; i >= 0; i--, eqo--)
		free_irq(be_msix_vec_get(adapter, eqo), eqo);
	dev_warn(&adapter->pdev->dev, "MSIX Request IRQ failed - err %d\n",
		 status);
	be_msix_disable(adapter);
	return status;
}

static int be_irq_register(struct be_adapter *adapter)
{
	struct net_device *netdev = adapter->netdev;
	int status;

	if (msix_enabled(adapter)) {
		status = be_msix_register(adapter);
		if (status == 0)
			goto done;
		/* INTx is not supported for VF */
		if (be_virtfn(adapter))
			return status;
	}

	/* INTx: only the first EQ is used */
	netdev->irq = adapter->pdev->irq;
	status = request_irq(netdev->irq, be_intx, IRQF_SHARED, netdev->name,
			     &adapter->eq_obj[0]);
	if (status) {
		dev_err(&adapter->pdev->dev,
			"INTx request IRQ failed - err %d\n", status);
		return status;
	}
done:
	adapter->isr_registered = true;
	return 0;
}

static void be_irq_unregister(struct be_adapter *adapter)
{
	struct net_device *netdev = adapter->netdev;
	struct be_eq_obj *eqo;
	int i, vec;

	if (!adapter->isr_registered)
		return;

	/* INTx */
	if (!msix_enabled(adapter)) {
		free_irq(netdev->irq, &adapter->eq_obj[0]);
		goto done;
	}

	/* MSIx */
	for_all_evt_queues(adapter, eqo, i) {
		vec = be_msix_vec_get(adapter, eqo);
		irq_set_affinity_hint(vec, NULL);
		free_irq(vec, eqo);
	}

done:
	adapter->isr_registered = false;
}

static void be_rx_qs_destroy(struct be_adapter *adapter)
{
	struct be_queue_info *q;
	struct be_rx_obj *rxo;
	int i;

	for_all_rx_queues(adapter, rxo, i) {
		q = &rxo->q;
		if (q->created) {
			/* If RXQs are destroyed while in an "out of buffer"
			 * state, there is a possibility of an HW stall on
			 * Lancer. So, post 64 buffers to each queue to relieve
			 * the "out of buffer" condition.
			 * Make sure there's space in the RXQ before posting.
			 */
			if (lancer_chip(adapter)) {
				be_rx_cq_clean(rxo);
				if (atomic_read(&q->used) == 0)
					be_post_rx_frags(rxo, GFP_KERNEL,
							 MAX_RX_POST);
			}

			be_cmd_rxq_destroy(adapter, q);
			be_rx_cq_clean(rxo);
			be_rxq_clean(rxo);
		}
		be_queue_free(adapter, q);
	}
}

static void be_disable_if_filters(struct be_adapter *adapter)
{
	be_cmd_pmac_del(adapter, adapter->if_handle,
			adapter->pmac_id[0], 0);

	be_clear_uc_list(adapter);

	/* The IFACE flags are enabled in the open path and cleared
	 * in the close path. When a VF gets detached from the host and
	 * assigned to a VM the following happens:
	 *	- VF's IFACE flags get cleared in the detach path
	 *	- IFACE create is issued by the VF in the attach path
	 * Due to a bug in the BE3/Skyhawk-R FW
	 * (Lancer FW doesn't have the bug), the IFACE capability flags
	 * specified along with the IFACE create cmd issued by a VF are not
	 * honoured by FW.  As a consequence, if a *new* driver
	 * (that enables/disables IFACE flags in open/close)
	 * is loaded in the host and an *old* driver is * used by a VM/VF,
	 * the IFACE gets created *without* the needed flags.
	 * To avoid this, disable RX-filter flags only for Lancer.
	 */
	if (lancer_chip(adapter)) {
		be_cmd_rx_filter(adapter, BE_IF_ALL_FILT_FLAGS, OFF);
		adapter->if_flags &= ~BE_IF_ALL_FILT_FLAGS;
	}
}

static int be_close(struct net_device *netdev)
{
	struct be_adapter *adapter = netdev_priv(netdev);
	struct be_eq_obj *eqo;
	int i;

	/* This protection is needed as be_close() may be called even when the
	 * adapter is in cleared state (after eeh perm failure)
	 */
	if (!(adapter->flags & BE_FLAGS_SETUP_DONE))
		return 0;

	be_disable_if_filters(adapter);

	be_roce_dev_close(adapter);

	if (adapter->flags & BE_FLAGS_NAPI_ENABLED) {
		for_all_evt_queues(adapter, eqo, i) {
			napi_disable(&eqo->napi);
			be_disable_busy_poll(eqo);
		}
		adapter->flags &= ~BE_FLAGS_NAPI_ENABLED;
	}

	be_async_mcc_disable(adapter);

	/* Wait for all pending tx completions to arrive so that
	 * all tx skbs are freed.
	 */
	netif_tx_disable(netdev);
	be_tx_compl_clean(adapter);

	be_rx_qs_destroy(adapter);

	for_all_evt_queues(adapter, eqo, i) {
		if (msix_enabled(adapter))
			synchronize_irq(be_msix_vec_get(adapter, eqo));
		else
			synchronize_irq(netdev->irq);
		be_eq_clean(eqo);
	}

	be_irq_unregister(adapter);

	return 0;
}

static int be_rx_qs_create(struct be_adapter *adapter)
{
	struct rss_info *rss = &adapter->rss_info;
	u8 rss_key[RSS_HASH_KEY_LEN];
	struct be_rx_obj *rxo;
	int rc, i, j;

	for_all_rx_queues(adapter, rxo, i) {
		rc = be_queue_alloc(adapter, &rxo->q, RX_Q_LEN,
				    sizeof(struct be_eth_rx_d));
		if (rc)
			return rc;
	}

	if (adapter->need_def_rxq || !adapter->num_rss_qs) {
		rxo = default_rxo(adapter);
		rc = be_cmd_rxq_create(adapter, &rxo->q, rxo->cq.id,
				       rx_frag_size, adapter->if_handle,
				       false, &rxo->rss_id);
		if (rc)
			return rc;
	}

	for_all_rss_queues(adapter, rxo, i) {
		rc = be_cmd_rxq_create(adapter, &rxo->q, rxo->cq.id,
				       rx_frag_size, adapter->if_handle,
				       true, &rxo->rss_id);
		if (rc)
			return rc;
	}

	if (be_multi_rxq(adapter)) {
		for (j = 0; j < RSS_INDIR_TABLE_LEN; j += adapter->num_rss_qs) {
			for_all_rss_queues(adapter, rxo, i) {
				if ((j + i) >= RSS_INDIR_TABLE_LEN)
					break;
				rss->rsstable[j + i] = rxo->rss_id;
				rss->rss_queue[j + i] = i;
			}
		}
		rss->rss_flags = RSS_ENABLE_TCP_IPV4 | RSS_ENABLE_IPV4 |
			RSS_ENABLE_TCP_IPV6 | RSS_ENABLE_IPV6;

		if (!BEx_chip(adapter))
			rss->rss_flags |= RSS_ENABLE_UDP_IPV4 |
				RSS_ENABLE_UDP_IPV6;
	} else {
		/* Disable RSS, if only default RX Q is created */
		rss->rss_flags = RSS_ENABLE_NONE;
	}

	netdev_rss_key_fill(rss_key, RSS_HASH_KEY_LEN);
	rc = be_cmd_rss_config(adapter, rss->rsstable, rss->rss_flags,
			       128, rss_key);
	if (rc) {
		rss->rss_flags = RSS_ENABLE_NONE;
		return rc;
	}

	memcpy(rss->rss_hkey, rss_key, RSS_HASH_KEY_LEN);

	/* Post 1 less than RXQ-len to avoid head being equal to tail,
	 * which is a queue empty condition
	 */
	for_all_rx_queues(adapter, rxo, i)
		be_post_rx_frags(rxo, GFP_KERNEL, RX_Q_LEN - 1);

	return 0;
}

static int be_enable_if_filters(struct be_adapter *adapter)
{
	int status;

	status = be_cmd_rx_filter(adapter, BE_IF_EN_FLAGS, ON);
	if (status)
		return status;

	/* For BE3 VFs, the PF programs the initial MAC address */
	if (!(BEx_chip(adapter) && be_virtfn(adapter))) {
		status = be_cmd_pmac_add(adapter, adapter->netdev->dev_addr,
					 adapter->if_handle,
					 &adapter->pmac_id[0], 0);
		if (status)
			return status;
	}

	if (adapter->vlans_added)
		be_vid_config(adapter);

	be_set_rx_mode(adapter->netdev);

	return 0;
}

static int be_open(struct net_device *netdev)
{
	struct be_adapter *adapter = netdev_priv(netdev);
	struct be_eq_obj *eqo;
	struct be_rx_obj *rxo;
	struct be_tx_obj *txo;
	u8 link_status;
	int status, i;

	status = be_rx_qs_create(adapter);
	if (status)
		goto err;

	status = be_enable_if_filters(adapter);
	if (status)
		goto err;

	status = be_irq_register(adapter);
	if (status)
		goto err;

	for_all_rx_queues(adapter, rxo, i)
		be_cq_notify(adapter, rxo->cq.id, true, 0);

	for_all_tx_queues(adapter, txo, i)
		be_cq_notify(adapter, txo->cq.id, true, 0);

	be_async_mcc_enable(adapter);

	for_all_evt_queues(adapter, eqo, i) {
		napi_enable(&eqo->napi);
		be_enable_busy_poll(eqo);
		be_eq_notify(adapter, eqo->q.id, true, true, 0, 0);
	}
	adapter->flags |= BE_FLAGS_NAPI_ENABLED;

	status = be_cmd_link_status_query(adapter, NULL, &link_status, 0);
	if (!status)
		be_link_status_update(adapter, link_status);

	netif_tx_start_all_queues(netdev);
	be_roce_dev_open(adapter);

#ifdef CONFIG_BE2NET_VXLAN
	if (skyhawk_chip(adapter))
		vxlan_get_rx_port(netdev);
#endif

	return 0;
err:
	be_close(adapter->netdev);
	return -EIO;
}

static int be_setup_wol(struct be_adapter *adapter, bool enable)
{
	struct device *dev = &adapter->pdev->dev;
	struct be_dma_mem cmd;
	u8 mac[ETH_ALEN];
	int status;

	eth_zero_addr(mac);

	cmd.size = sizeof(struct be_cmd_req_acpi_wol_magic_config);
	cmd.va = dma_zalloc_coherent(dev, cmd.size, &cmd.dma, GFP_KERNEL);
	if (!cmd.va)
		return -ENOMEM;

	if (enable) {
		status = pci_write_config_dword(adapter->pdev,
						PCICFG_PM_CONTROL_OFFSET,
						PCICFG_PM_CONTROL_MASK);
		if (status) {
			dev_err(dev, "Could not enable Wake-on-lan\n");
			goto err;
		}
	} else {
		ether_addr_copy(mac, adapter->netdev->dev_addr);
	}

	status = be_cmd_enable_magic_wol(adapter, mac, &cmd);
	pci_enable_wake(adapter->pdev, PCI_D3hot, enable);
	pci_enable_wake(adapter->pdev, PCI_D3cold, enable);
err:
	dma_free_coherent(dev, cmd.size, cmd.va, cmd.dma);
	return status;
}

static void be_vf_eth_addr_generate(struct be_adapter *adapter, u8 *mac)
{
	u32 addr;

	addr = jhash(adapter->netdev->dev_addr, ETH_ALEN, 0);

	mac[5] = (u8)(addr & 0xFF);
	mac[4] = (u8)((addr >> 8) & 0xFF);
	mac[3] = (u8)((addr >> 16) & 0xFF);
	/* Use the OUI from the current MAC address */
	memcpy(mac, adapter->netdev->dev_addr, 3);
}

/*
 * Generate a seed MAC address from the PF MAC Address using jhash.
 * MAC Address for VFs are assigned incrementally starting from the seed.
 * These addresses are programmed in the ASIC by the PF and the VF driver
 * queries for the MAC address during its probe.
 */
static int be_vf_eth_addr_config(struct be_adapter *adapter)
{
	u32 vf;
	int status = 0;
	u8 mac[ETH_ALEN];
	struct be_vf_cfg *vf_cfg;

	be_vf_eth_addr_generate(adapter, mac);

	for_all_vfs(adapter, vf_cfg, vf) {
		if (BEx_chip(adapter))
			status = be_cmd_pmac_add(adapter, mac,
						 vf_cfg->if_handle,
						 &vf_cfg->pmac_id, vf + 1);
		else
			status = be_cmd_set_mac(adapter, mac, vf_cfg->if_handle,
						vf + 1);

		if (status)
			dev_err(&adapter->pdev->dev,
				"Mac address assignment failed for VF %d\n",
				vf);
		else
			memcpy(vf_cfg->mac_addr, mac, ETH_ALEN);

		mac[5] += 1;
	}
	return status;
}

static int be_vfs_mac_query(struct be_adapter *adapter)
{
	int status, vf;
	u8 mac[ETH_ALEN];
	struct be_vf_cfg *vf_cfg;

	for_all_vfs(adapter, vf_cfg, vf) {
		status = be_cmd_get_active_mac(adapter, vf_cfg->pmac_id,
					       mac, vf_cfg->if_handle,
					       false, vf+1);
		if (status)
			return status;
		memcpy(vf_cfg->mac_addr, mac, ETH_ALEN);
	}
	return 0;
}

static void be_vf_clear(struct be_adapter *adapter)
{
	struct be_vf_cfg *vf_cfg;
	u32 vf;

	if (pci_vfs_assigned(adapter->pdev)) {
		dev_warn(&adapter->pdev->dev,
			 "VFs are assigned to VMs: not disabling VFs\n");
		goto done;
	}

	pci_disable_sriov(adapter->pdev);

	for_all_vfs(adapter, vf_cfg, vf) {
		if (BEx_chip(adapter))
			be_cmd_pmac_del(adapter, vf_cfg->if_handle,
					vf_cfg->pmac_id, vf + 1);
		else
			be_cmd_set_mac(adapter, NULL, vf_cfg->if_handle,
				       vf + 1);

		be_cmd_if_destroy(adapter, vf_cfg->if_handle, vf + 1);
	}
done:
	kfree(adapter->vf_cfg);
	adapter->num_vfs = 0;
	adapter->flags &= ~BE_FLAGS_SRIOV_ENABLED;
}

static void be_clear_queues(struct be_adapter *adapter)
{
	be_mcc_queues_destroy(adapter);
	be_rx_cqs_destroy(adapter);
	be_tx_queues_destroy(adapter);
	be_evt_queues_destroy(adapter);
}

static void be_cancel_worker(struct be_adapter *adapter)
{
	if (adapter->flags & BE_FLAGS_WORKER_SCHEDULED) {
		cancel_delayed_work_sync(&adapter->work);
		adapter->flags &= ~BE_FLAGS_WORKER_SCHEDULED;
	}
}

static void be_cancel_err_detection(struct be_adapter *adapter)
{
	if (adapter->flags & BE_FLAGS_ERR_DETECTION_SCHEDULED) {
		cancel_delayed_work_sync(&adapter->be_err_detection_work);
		adapter->flags &= ~BE_FLAGS_ERR_DETECTION_SCHEDULED;
	}
}

#ifdef CONFIG_BE2NET_VXLAN
static void be_disable_vxlan_offloads(struct be_adapter *adapter)
{
	struct net_device *netdev = adapter->netdev;

	if (adapter->flags & BE_FLAGS_VXLAN_OFFLOADS)
		be_cmd_manage_iface(adapter, adapter->if_handle,
				    OP_CONVERT_TUNNEL_TO_NORMAL);

	if (adapter->vxlan_port)
		be_cmd_set_vxlan_port(adapter, 0);

	adapter->flags &= ~BE_FLAGS_VXLAN_OFFLOADS;
	adapter->vxlan_port = 0;

	netdev->hw_enc_features = 0;
	netdev->hw_features &= ~(NETIF_F_GSO_UDP_TUNNEL);
	netdev->features &= ~(NETIF_F_GSO_UDP_TUNNEL);
}
#endif

static u16 be_calculate_vf_qs(struct be_adapter *adapter, u16 num_vfs)
{
	struct be_resources res = adapter->pool_res;
	u16 num_vf_qs = 1;

	/* Distribute the queue resources equally among the PF and it's VFs
	 * Do not distribute queue resources in multi-channel configuration.
	 */
	if (num_vfs && !be_is_mc(adapter)) {
		/* If number of VFs requested is 8 less than max supported,
		 * assign 8 queue pairs to the PF and divide the remaining
		 * resources evenly among the VFs
		 */
		if (num_vfs < (be_max_vfs(adapter) - 8))
			num_vf_qs = (res.max_rss_qs - 8) / num_vfs;
		else
			num_vf_qs = res.max_rss_qs / num_vfs;

		/* Skyhawk-R chip supports only MAX_RSS_IFACES RSS capable
		 * interfaces per port. Provide RSS on VFs, only if number
		 * of VFs requested is less than MAX_RSS_IFACES limit.
		 */
		if (num_vfs >= MAX_RSS_IFACES)
			num_vf_qs = 1;
	}
	return num_vf_qs;
}

static int be_clear(struct be_adapter *adapter)
{
	struct pci_dev *pdev = adapter->pdev;
	u16 num_vf_qs;

	be_cancel_worker(adapter);

	if (sriov_enabled(adapter))
		be_vf_clear(adapter);

	/* Re-configure FW to distribute resources evenly across max-supported
	 * number of VFs, only when VFs are not already enabled.
	 */
	if (skyhawk_chip(adapter) && be_physfn(adapter) &&
	    !pci_vfs_assigned(pdev)) {
		num_vf_qs = be_calculate_vf_qs(adapter,
					       pci_sriov_get_totalvfs(pdev));
		be_cmd_set_sriov_config(adapter, adapter->pool_res,
					pci_sriov_get_totalvfs(pdev),
					num_vf_qs);
	}

#ifdef CONFIG_BE2NET_VXLAN
	be_disable_vxlan_offloads(adapter);
#endif
	kfree(adapter->pmac_id);
	adapter->pmac_id = NULL;

	be_cmd_if_destroy(adapter, adapter->if_handle,  0);

	be_clear_queues(adapter);

	be_msix_disable(adapter);
	adapter->flags &= ~BE_FLAGS_SETUP_DONE;
	return 0;
}

static int be_vfs_if_create(struct be_adapter *adapter)
{
	struct be_resources res = {0};
	u32 cap_flags, en_flags, vf;
	struct be_vf_cfg *vf_cfg;
	int status;

	/* If a FW profile exists, then cap_flags are updated */
	cap_flags = BE_IF_FLAGS_UNTAGGED | BE_IF_FLAGS_BROADCAST |
		    BE_IF_FLAGS_MULTICAST | BE_IF_FLAGS_PASS_L3L4_ERRORS;

	for_all_vfs(adapter, vf_cfg, vf) {
		if (!BE3_chip(adapter)) {
			status = be_cmd_get_profile_config(adapter, &res,
							   RESOURCE_LIMITS,
							   vf + 1);
			if (!status) {
				cap_flags = res.if_cap_flags;
				/* Prevent VFs from enabling VLAN promiscuous
				 * mode
				 */
				cap_flags &= ~BE_IF_FLAGS_VLAN_PROMISCUOUS;
			}
		}

		en_flags = cap_flags & (BE_IF_FLAGS_UNTAGGED |
					BE_IF_FLAGS_BROADCAST |
					BE_IF_FLAGS_MULTICAST |
					BE_IF_FLAGS_PASS_L3L4_ERRORS);
		status = be_cmd_if_create(adapter, cap_flags, en_flags,
					  &vf_cfg->if_handle, vf + 1);
		if (status)
			return status;
	}

	return 0;
}

static int be_vf_setup_init(struct be_adapter *adapter)
{
	struct be_vf_cfg *vf_cfg;
	int vf;

	adapter->vf_cfg = kcalloc(adapter->num_vfs, sizeof(*vf_cfg),
				  GFP_KERNEL);
	if (!adapter->vf_cfg)
		return -ENOMEM;

	for_all_vfs(adapter, vf_cfg, vf) {
		vf_cfg->if_handle = -1;
		vf_cfg->pmac_id = -1;
	}
	return 0;
}

static int be_vf_setup(struct be_adapter *adapter)
{
	struct device *dev = &adapter->pdev->dev;
	struct be_vf_cfg *vf_cfg;
	int status, old_vfs, vf;
	bool spoofchk;

	old_vfs = pci_num_vf(adapter->pdev);

	status = be_vf_setup_init(adapter);
	if (status)
		goto err;

	if (old_vfs) {
		for_all_vfs(adapter, vf_cfg, vf) {
			status = be_cmd_get_if_id(adapter, vf_cfg, vf);
			if (status)
				goto err;
		}

		status = be_vfs_mac_query(adapter);
		if (status)
			goto err;
	} else {
		status = be_vfs_if_create(adapter);
		if (status)
			goto err;

		status = be_vf_eth_addr_config(adapter);
		if (status)
			goto err;
	}

	for_all_vfs(adapter, vf_cfg, vf) {
		/* Allow VFs to programs MAC/VLAN filters */
		status = be_cmd_get_fn_privileges(adapter, &vf_cfg->privileges,
						  vf + 1);
		if (!status && !(vf_cfg->privileges & BE_PRIV_FILTMGMT)) {
			status = be_cmd_set_fn_privileges(adapter,
							  vf_cfg->privileges |
							  BE_PRIV_FILTMGMT,
							  vf + 1);
			if (!status) {
				vf_cfg->privileges |= BE_PRIV_FILTMGMT;
				dev_info(dev, "VF%d has FILTMGMT privilege\n",
					 vf);
			}
		}

		/* Allow full available bandwidth */
		if (!old_vfs)
			be_cmd_config_qos(adapter, 0, 0, vf + 1);

		status = be_cmd_get_hsw_config(adapter, NULL, vf + 1,
					       vf_cfg->if_handle, NULL,
					       &spoofchk);
		if (!status)
			vf_cfg->spoofchk = spoofchk;

		if (!old_vfs) {
			be_cmd_enable_vf(adapter, vf + 1);
			be_cmd_set_logical_link_config(adapter,
						       IFLA_VF_LINK_STATE_AUTO,
						       vf+1);
		}
	}

	if (!old_vfs) {
		status = pci_enable_sriov(adapter->pdev, adapter->num_vfs);
		if (status) {
			dev_err(dev, "SRIOV enable failed\n");
			adapter->num_vfs = 0;
			goto err;
		}
	}

	adapter->flags |= BE_FLAGS_SRIOV_ENABLED;
	return 0;
err:
	dev_err(dev, "VF setup failed\n");
	be_vf_clear(adapter);
	return status;
}

/* Converting function_mode bits on BE3 to SH mc_type enums */

static u8 be_convert_mc_type(u32 function_mode)
{
	if (function_mode & VNIC_MODE && function_mode & QNQ_MODE)
		return vNIC1;
	else if (function_mode & QNQ_MODE)
		return FLEX10;
	else if (function_mode & VNIC_MODE)
		return vNIC2;
	else if (function_mode & UMC_ENABLED)
		return UMC;
	else
		return MC_NONE;
}

/* On BE2/BE3 FW does not suggest the supported limits */
static void BEx_get_resources(struct be_adapter *adapter,
			      struct be_resources *res)
{
	bool use_sriov = adapter->num_vfs ? 1 : 0;

	if (be_physfn(adapter))
		res->max_uc_mac = BE_UC_PMAC_COUNT;
	else
		res->max_uc_mac = BE_VF_UC_PMAC_COUNT;

	adapter->mc_type = be_convert_mc_type(adapter->function_mode);

	if (be_is_mc(adapter)) {
		/* Assuming that there are 4 channels per port,
		 * when multi-channel is enabled
		 */
		if (be_is_qnq_mode(adapter))
			res->max_vlans = BE_NUM_VLANS_SUPPORTED/8;
		else
			/* In a non-qnq multichannel mode, the pvid
			 * takes up one vlan entry
			 */
			res->max_vlans = (BE_NUM_VLANS_SUPPORTED / 4) - 1;
	} else {
		res->max_vlans = BE_NUM_VLANS_SUPPORTED;
	}

	res->max_mcast_mac = BE_MAX_MC;

	/* 1) For BE3 1Gb ports, FW does not support multiple TXQs
	 * 2) Create multiple TX rings on a BE3-R multi-channel interface
	 *    *only* if it is RSS-capable.
	 */
	if (BE2_chip(adapter) || use_sriov ||  (adapter->port_num > 1) ||
	    be_virtfn(adapter) ||
	    (be_is_mc(adapter) &&
	     !(adapter->function_caps & BE_FUNCTION_CAPS_RSS))) {
		res->max_tx_qs = 1;
	} else if (adapter->function_caps & BE_FUNCTION_CAPS_SUPER_NIC) {
		struct be_resources super_nic_res = {0};

		/* On a SuperNIC profile, the driver needs to use the
		 * GET_PROFILE_CONFIG cmd to query the per-function TXQ limits
		 */
		be_cmd_get_profile_config(adapter, &super_nic_res,
					  RESOURCE_LIMITS, 0);
		/* Some old versions of BE3 FW don't report max_tx_qs value */
		res->max_tx_qs = super_nic_res.max_tx_qs ? : BE3_MAX_TX_QS;
	} else {
		res->max_tx_qs = BE3_MAX_TX_QS;
	}

	if ((adapter->function_caps & BE_FUNCTION_CAPS_RSS) &&
	    !use_sriov && be_physfn(adapter))
		res->max_rss_qs = (adapter->be3_native) ?
					   BE3_MAX_RSS_QS : BE2_MAX_RSS_QS;
	res->max_rx_qs = res->max_rss_qs + 1;

	if (be_physfn(adapter))
		res->max_evt_qs = (be_max_vfs(adapter) > 0) ?
					BE3_SRIOV_MAX_EVT_QS : BE3_MAX_EVT_QS;
	else
		res->max_evt_qs = 1;

	res->if_cap_flags = BE_IF_CAP_FLAGS_WANT;
	res->if_cap_flags &= ~BE_IF_FLAGS_DEFQ_RSS;
	if (!(adapter->function_caps & BE_FUNCTION_CAPS_RSS))
		res->if_cap_flags &= ~BE_IF_FLAGS_RSS;
}

static void be_setup_init(struct be_adapter *adapter)
{
	adapter->vlan_prio_bmap = 0xff;
	adapter->phy.link_speed = -1;
	adapter->if_handle = -1;
	adapter->be3_native = false;
	adapter->if_flags = 0;
	if (be_physfn(adapter))
		adapter->cmd_privileges = MAX_PRIVILEGES;
	else
		adapter->cmd_privileges = MIN_PRIVILEGES;
}

static int be_get_sriov_config(struct be_adapter *adapter)
{
	struct be_resources res = {0};
	int max_vfs, old_vfs;

	be_cmd_get_profile_config(adapter, &res, RESOURCE_LIMITS, 0);

	/* Some old versions of BE3 FW don't report max_vfs value */
	if (BE3_chip(adapter) && !res.max_vfs) {
		max_vfs = pci_sriov_get_totalvfs(adapter->pdev);
		res.max_vfs = max_vfs > 0 ? min(MAX_VFS, max_vfs) : 0;
	}

	adapter->pool_res = res;

	/* If during previous unload of the driver, the VFs were not disabled,
	 * then we cannot rely on the PF POOL limits for the TotalVFs value.
	 * Instead use the TotalVFs value stored in the pci-dev struct.
	 */
	old_vfs = pci_num_vf(adapter->pdev);
	if (old_vfs) {
		dev_info(&adapter->pdev->dev, "%d VFs are already enabled\n",
			 old_vfs);

		adapter->pool_res.max_vfs =
			pci_sriov_get_totalvfs(adapter->pdev);
		adapter->num_vfs = old_vfs;
	}

	return 0;
}

static void be_alloc_sriov_res(struct be_adapter *adapter)
{
	int old_vfs = pci_num_vf(adapter->pdev);
	u16 num_vf_qs;
	int status;

	be_get_sriov_config(adapter);

	if (!old_vfs)
		pci_sriov_set_totalvfs(adapter->pdev, be_max_vfs(adapter));

	/* When the HW is in SRIOV capable configuration, the PF-pool
	 * resources are given to PF during driver load, if there are no
	 * old VFs. This facility is not available in BE3 FW.
	 * Also, this is done by FW in Lancer chip.
	 */
	if (skyhawk_chip(adapter) && be_max_vfs(adapter) && !old_vfs) {
		num_vf_qs = be_calculate_vf_qs(adapter, 0);
		status = be_cmd_set_sriov_config(adapter, adapter->pool_res, 0,
						 num_vf_qs);
		if (status)
			dev_err(&adapter->pdev->dev,
				"Failed to optimize SRIOV resources\n");
	}
}

static int be_get_resources(struct be_adapter *adapter)
{
	struct device *dev = &adapter->pdev->dev;
	struct be_resources res = {0};
	int status;

	if (BEx_chip(adapter)) {
		BEx_get_resources(adapter, &res);
		adapter->res = res;
	}

	/* For Lancer, SH etc read per-function resource limits from FW.
	 * GET_FUNC_CONFIG returns per function guaranteed limits.
	 * GET_PROFILE_CONFIG returns PCI-E related limits PF-pool limits
	 */
	if (!BEx_chip(adapter)) {
		status = be_cmd_get_func_config(adapter, &res);
		if (status)
			return status;

		/* If a deafault RXQ must be created, we'll use up one RSSQ*/
		if (res.max_rss_qs && res.max_rss_qs == res.max_rx_qs &&
		    !(res.if_cap_flags & BE_IF_FLAGS_DEFQ_RSS))
			res.max_rss_qs -= 1;

		/* If RoCE may be enabled stash away half the EQs for RoCE */
		if (be_roce_supported(adapter))
			res.max_evt_qs /= 2;
		adapter->res = res;
	}

	/* If FW supports RSS default queue, then skip creating non-RSS
	 * queue for non-IP traffic.
	 */
	adapter->need_def_rxq = (be_if_cap_flags(adapter) &
				 BE_IF_FLAGS_DEFQ_RSS) ? 0 : 1;

	dev_info(dev, "Max: txqs %d, rxqs %d, rss %d, eqs %d, vfs %d\n",
		 be_max_txqs(adapter), be_max_rxqs(adapter),
		 be_max_rss(adapter), be_max_eqs(adapter),
		 be_max_vfs(adapter));
	dev_info(dev, "Max: uc-macs %d, mc-macs %d, vlans %d\n",
		 be_max_uc(adapter), be_max_mc(adapter),
		 be_max_vlans(adapter));

	/* Sanitize cfg_num_qs based on HW and platform limits */
	adapter->cfg_num_qs = min_t(u16, netif_get_num_default_rss_queues(),
				    be_max_qs(adapter));
	return 0;
}

static int be_get_config(struct be_adapter *adapter)
{
	int status, level;
	u16 profile_id;

	status = be_cmd_get_cntl_attributes(adapter);
	if (status)
		return status;

	status = be_cmd_query_fw_cfg(adapter);
	if (status)
		return status;

	if (BEx_chip(adapter)) {
		level = be_cmd_get_fw_log_level(adapter);
		adapter->msg_enable =
			level <= FW_LOG_LEVEL_DEFAULT ? NETIF_MSG_HW : 0;
	}

	be_cmd_get_acpi_wol_cap(adapter);

	be_cmd_query_port_name(adapter);

	if (be_physfn(adapter)) {
		status = be_cmd_get_active_profile(adapter, &profile_id);
		if (!status)
			dev_info(&adapter->pdev->dev,
				 "Using profile 0x%x\n", profile_id);
	}

	status = be_get_resources(adapter);
	if (status)
		return status;

	adapter->pmac_id = kcalloc(be_max_uc(adapter),
				   sizeof(*adapter->pmac_id), GFP_KERNEL);
	if (!adapter->pmac_id)
		return -ENOMEM;

	return 0;
}

static int be_mac_setup(struct be_adapter *adapter)
{
	u8 mac[ETH_ALEN];
	int status;

	if (is_zero_ether_addr(adapter->netdev->dev_addr)) {
		status = be_cmd_get_perm_mac(adapter, mac);
		if (status)
			return status;

		memcpy(adapter->netdev->dev_addr, mac, ETH_ALEN);
		memcpy(adapter->netdev->perm_addr, mac, ETH_ALEN);
	}

	return 0;
}

static void be_schedule_worker(struct be_adapter *adapter)
{
	schedule_delayed_work(&adapter->work, msecs_to_jiffies(1000));
	adapter->flags |= BE_FLAGS_WORKER_SCHEDULED;
}

static void be_schedule_err_detection(struct be_adapter *adapter)
{
	schedule_delayed_work(&adapter->be_err_detection_work,
			      msecs_to_jiffies(1000));
	adapter->flags |= BE_FLAGS_ERR_DETECTION_SCHEDULED;
}

static int be_setup_queues(struct be_adapter *adapter)
{
	struct net_device *netdev = adapter->netdev;
	int status;

	status = be_evt_queues_create(adapter);
	if (status)
		goto err;

	status = be_tx_qs_create(adapter);
	if (status)
		goto err;

	status = be_rx_cqs_create(adapter);
	if (status)
		goto err;

	status = be_mcc_queues_create(adapter);
	if (status)
		goto err;

	status = netif_set_real_num_rx_queues(netdev, adapter->num_rx_qs);
	if (status)
		goto err;

	status = netif_set_real_num_tx_queues(netdev, adapter->num_tx_qs);
	if (status)
		goto err;

	return 0;
err:
	dev_err(&adapter->pdev->dev, "queue_setup failed\n");
	return status;
}

int be_update_queues(struct be_adapter *adapter)
{
	struct net_device *netdev = adapter->netdev;
	int status;

	if (netif_running(netdev))
		be_close(netdev);

	be_cancel_worker(adapter);

	/* If any vectors have been shared with RoCE we cannot re-program
	 * the MSIx table.
	 */
	if (!adapter->num_msix_roce_vec)
		be_msix_disable(adapter);

	be_clear_queues(adapter);

	if (!msix_enabled(adapter)) {
		status = be_msix_enable(adapter);
		if (status)
			return status;
	}

	status = be_setup_queues(adapter);
	if (status)
		return status;

	be_schedule_worker(adapter);

	if (netif_running(netdev))
		status = be_open(netdev);

	return status;
}

static inline int fw_major_num(const char *fw_ver)
{
	int fw_major = 0, i;

	i = sscanf(fw_ver, "%d.", &fw_major);
	if (i != 1)
		return 0;

	return fw_major;
}

/* If any VFs are already enabled don't FLR the PF */
static bool be_reset_required(struct be_adapter *adapter)
{
	return pci_num_vf(adapter->pdev) ? false : true;
}

/* Wait for the FW to be ready and perform the required initialization */
static int be_func_init(struct be_adapter *adapter)
{
	int status;

	status = be_fw_wait_ready(adapter);
	if (status)
		return status;

	if (be_reset_required(adapter)) {
		status = be_cmd_reset_function(adapter);
		if (status)
			return status;

		/* Wait for interrupts to quiesce after an FLR */
		msleep(100);

		/* We can clear all errors when function reset succeeds */
		be_clear_error(adapter, BE_CLEAR_ALL);
	}

	/* Tell FW we're ready to fire cmds */
	status = be_cmd_fw_init(adapter);
	if (status)
		return status;

	/* Allow interrupts for other ULPs running on NIC function */
	be_intr_set(adapter, true);

	return 0;
}

static int be_setup(struct be_adapter *adapter)
{
	struct device *dev = &adapter->pdev->dev;
	u32 en_flags;
	int status;

	status = be_func_init(adapter);
	if (status)
		return status;

	be_setup_init(adapter);

	if (!lancer_chip(adapter))
		be_cmd_req_native_mode(adapter);

	if (!BE2_chip(adapter) && be_physfn(adapter))
		be_alloc_sriov_res(adapter);

	status = be_get_config(adapter);
	if (status)
		goto err;

	status = be_msix_enable(adapter);
	if (status)
		goto err;

	/* will enable all the needed filter flags in be_open() */
	en_flags = BE_IF_FLAGS_RSS | BE_IF_FLAGS_DEFQ_RSS;
	en_flags = en_flags & be_if_cap_flags(adapter);
	status = be_cmd_if_create(adapter, be_if_cap_flags(adapter), en_flags,
				  &adapter->if_handle, 0);
	if (status)
		goto err;

	/* Updating real_num_tx/rx_queues() requires rtnl_lock() */
	rtnl_lock();
	status = be_setup_queues(adapter);
	rtnl_unlock();
	if (status)
		goto err;

	be_cmd_get_fn_privileges(adapter, &adapter->cmd_privileges, 0);

	status = be_mac_setup(adapter);
	if (status)
		goto err;

	be_cmd_get_fw_ver(adapter);
	dev_info(dev, "FW version is %s\n", adapter->fw_ver);

	if (BE2_chip(adapter) && fw_major_num(adapter->fw_ver) < 4) {
		dev_err(dev, "Firmware on card is old(%s), IRQs may not work",
			adapter->fw_ver);
		dev_err(dev, "Please upgrade firmware to version >= 4.0\n");
	}

	status = be_cmd_set_flow_control(adapter, adapter->tx_fc,
					 adapter->rx_fc);
	if (status)
		be_cmd_get_flow_control(adapter, &adapter->tx_fc,
					&adapter->rx_fc);

	dev_info(&adapter->pdev->dev, "HW Flow control - TX:%d RX:%d\n",
		 adapter->tx_fc, adapter->rx_fc);

	if (be_physfn(adapter))
		be_cmd_set_logical_link_config(adapter,
					       IFLA_VF_LINK_STATE_AUTO, 0);

	if (adapter->num_vfs)
		be_vf_setup(adapter);

	status = be_cmd_get_phy_info(adapter);
	if (!status && be_pause_supported(adapter))
		adapter->phy.fc_autoneg = 1;

	be_schedule_worker(adapter);
	adapter->flags |= BE_FLAGS_SETUP_DONE;
	return 0;
err:
	be_clear(adapter);
	return status;
}

#ifdef CONFIG_NET_POLL_CONTROLLER
static void be_netpoll(struct net_device *netdev)
{
	struct be_adapter *adapter = netdev_priv(netdev);
	struct be_eq_obj *eqo;
	int i;

	for_all_evt_queues(adapter, eqo, i) {
		be_eq_notify(eqo->adapter, eqo->q.id, false, true, 0, 0);
		napi_schedule(&eqo->napi);
	}
}
#endif

static char flash_cookie[2][16] = {"*** SE FLAS", "H DIRECTORY *** "};

static bool phy_flashing_required(struct be_adapter *adapter)
{
	return (adapter->phy.phy_type == PHY_TYPE_TN_8022 &&
		adapter->phy.interface_type == PHY_TYPE_BASET_10GB);
}

static bool is_comp_in_ufi(struct be_adapter *adapter,
			   struct flash_section_info *fsec, int type)
{
	int i = 0, img_type = 0;
	struct flash_section_info_g2 *fsec_g2 = NULL;

	if (BE2_chip(adapter))
		fsec_g2 = (struct flash_section_info_g2 *)fsec;

	for (i = 0; i < MAX_FLASH_COMP; i++) {
		if (fsec_g2)
			img_type = le32_to_cpu(fsec_g2->fsec_entry[i].type);
		else
			img_type = le32_to_cpu(fsec->fsec_entry[i].type);

		if (img_type == type)
			return true;
	}
	return false;

}

static struct flash_section_info *get_fsec_info(struct be_adapter *adapter,
						int header_size,
						const struct firmware *fw)
{
	struct flash_section_info *fsec = NULL;
	const u8 *p = fw->data;

	p += header_size;
	while (p < (fw->data + fw->size)) {
		fsec = (struct flash_section_info *)p;
		if (!memcmp(flash_cookie, fsec->cookie, sizeof(flash_cookie)))
			return fsec;
		p += 32;
	}
	return NULL;
}

static int be_check_flash_crc(struct be_adapter *adapter, const u8 *p,
			      u32 img_offset, u32 img_size, int hdr_size,
			      u16 img_optype, bool *crc_match)
{
	u32 crc_offset;
	int status;
	u8 crc[4];

	status = be_cmd_get_flash_crc(adapter, crc, img_optype, img_offset,
				      img_size - 4);
	if (status)
		return status;

	crc_offset = hdr_size + img_offset + img_size - 4;

	/* Skip flashing, if crc of flashed region matches */
	if (!memcmp(crc, p + crc_offset, 4))
		*crc_match = true;
	else
		*crc_match = false;

	return status;
}

static int be_flash(struct be_adapter *adapter, const u8 *img,
		    struct be_dma_mem *flash_cmd, int optype, int img_size,
		    u32 img_offset)
{
	u32 flash_op, num_bytes, total_bytes = img_size, bytes_sent = 0;
	struct be_cmd_write_flashrom *req = flash_cmd->va;
	int status;

	while (total_bytes) {
		num_bytes = min_t(u32, 32*1024, total_bytes);

		total_bytes -= num_bytes;

		if (!total_bytes) {
			if (optype == OPTYPE_PHY_FW)
				flash_op = FLASHROM_OPER_PHY_FLASH;
			else
				flash_op = FLASHROM_OPER_FLASH;
		} else {
			if (optype == OPTYPE_PHY_FW)
				flash_op = FLASHROM_OPER_PHY_SAVE;
			else
				flash_op = FLASHROM_OPER_SAVE;
		}

		memcpy(req->data_buf, img, num_bytes);
		img += num_bytes;
		status = be_cmd_write_flashrom(adapter, flash_cmd, optype,
					       flash_op, img_offset +
					       bytes_sent, num_bytes);
		if (base_status(status) == MCC_STATUS_ILLEGAL_REQUEST &&
		    optype == OPTYPE_PHY_FW)
			break;
		else if (status)
			return status;

		bytes_sent += num_bytes;
	}
	return 0;
}

/* For BE2, BE3 and BE3-R */
static int be_flash_BEx(struct be_adapter *adapter,
			const struct firmware *fw,
			struct be_dma_mem *flash_cmd, int num_of_images)
{
	int img_hdrs_size = (num_of_images * sizeof(struct image_hdr));
	struct device *dev = &adapter->pdev->dev;
	struct flash_section_info *fsec = NULL;
	int status, i, filehdr_size, num_comp;
	const struct flash_comp *pflashcomp;
	bool crc_match;
	const u8 *p;

	struct flash_comp gen3_flash_types[] = {
		{ FLASH_iSCSI_PRIMARY_IMAGE_START_g3, OPTYPE_ISCSI_ACTIVE,
			FLASH_IMAGE_MAX_SIZE_g3, IMAGE_FIRMWARE_iSCSI},
		{ FLASH_REDBOOT_START_g3, OPTYPE_REDBOOT,
			FLASH_REDBOOT_IMAGE_MAX_SIZE_g3, IMAGE_BOOT_CODE},
		{ FLASH_iSCSI_BIOS_START_g3, OPTYPE_BIOS,
			FLASH_BIOS_IMAGE_MAX_SIZE_g3, IMAGE_OPTION_ROM_ISCSI},
		{ FLASH_PXE_BIOS_START_g3, OPTYPE_PXE_BIOS,
			FLASH_BIOS_IMAGE_MAX_SIZE_g3, IMAGE_OPTION_ROM_PXE},
		{ FLASH_FCoE_BIOS_START_g3, OPTYPE_FCOE_BIOS,
			FLASH_BIOS_IMAGE_MAX_SIZE_g3, IMAGE_OPTION_ROM_FCoE},
		{ FLASH_iSCSI_BACKUP_IMAGE_START_g3, OPTYPE_ISCSI_BACKUP,
			FLASH_IMAGE_MAX_SIZE_g3, IMAGE_FIRMWARE_BACKUP_iSCSI},
		{ FLASH_FCoE_PRIMARY_IMAGE_START_g3, OPTYPE_FCOE_FW_ACTIVE,
			FLASH_IMAGE_MAX_SIZE_g3, IMAGE_FIRMWARE_FCoE},
		{ FLASH_FCoE_BACKUP_IMAGE_START_g3, OPTYPE_FCOE_FW_BACKUP,
			FLASH_IMAGE_MAX_SIZE_g3, IMAGE_FIRMWARE_BACKUP_FCoE},
		{ FLASH_NCSI_START_g3, OPTYPE_NCSI_FW,
			FLASH_NCSI_IMAGE_MAX_SIZE_g3, IMAGE_NCSI},
		{ FLASH_PHY_FW_START_g3, OPTYPE_PHY_FW,
			FLASH_PHY_FW_IMAGE_MAX_SIZE_g3, IMAGE_FIRMWARE_PHY}
	};

	struct flash_comp gen2_flash_types[] = {
		{ FLASH_iSCSI_PRIMARY_IMAGE_START_g2, OPTYPE_ISCSI_ACTIVE,
			FLASH_IMAGE_MAX_SIZE_g2, IMAGE_FIRMWARE_iSCSI},
		{ FLASH_REDBOOT_START_g2, OPTYPE_REDBOOT,
			FLASH_REDBOOT_IMAGE_MAX_SIZE_g2, IMAGE_BOOT_CODE},
		{ FLASH_iSCSI_BIOS_START_g2, OPTYPE_BIOS,
			FLASH_BIOS_IMAGE_MAX_SIZE_g2, IMAGE_OPTION_ROM_ISCSI},
		{ FLASH_PXE_BIOS_START_g2, OPTYPE_PXE_BIOS,
			FLASH_BIOS_IMAGE_MAX_SIZE_g2, IMAGE_OPTION_ROM_PXE},
		{ FLASH_FCoE_BIOS_START_g2, OPTYPE_FCOE_BIOS,
			FLASH_BIOS_IMAGE_MAX_SIZE_g2, IMAGE_OPTION_ROM_FCoE},
		{ FLASH_iSCSI_BACKUP_IMAGE_START_g2, OPTYPE_ISCSI_BACKUP,
			FLASH_IMAGE_MAX_SIZE_g2, IMAGE_FIRMWARE_BACKUP_iSCSI},
		{ FLASH_FCoE_PRIMARY_IMAGE_START_g2, OPTYPE_FCOE_FW_ACTIVE,
			FLASH_IMAGE_MAX_SIZE_g2, IMAGE_FIRMWARE_FCoE},
		{ FLASH_FCoE_BACKUP_IMAGE_START_g2, OPTYPE_FCOE_FW_BACKUP,
			 FLASH_IMAGE_MAX_SIZE_g2, IMAGE_FIRMWARE_BACKUP_FCoE}
	};

	if (BE3_chip(adapter)) {
		pflashcomp = gen3_flash_types;
		filehdr_size = sizeof(struct flash_file_hdr_g3);
		num_comp = ARRAY_SIZE(gen3_flash_types);
	} else {
		pflashcomp = gen2_flash_types;
		filehdr_size = sizeof(struct flash_file_hdr_g2);
		num_comp = ARRAY_SIZE(gen2_flash_types);
		img_hdrs_size = 0;
	}

	/* Get flash section info*/
	fsec = get_fsec_info(adapter, filehdr_size + img_hdrs_size, fw);
	if (!fsec) {
		dev_err(dev, "Invalid Cookie. FW image may be corrupted\n");
		return -1;
	}
	for (i = 0; i < num_comp; i++) {
		if (!is_comp_in_ufi(adapter, fsec, pflashcomp[i].img_type))
			continue;

		if ((pflashcomp[i].optype == OPTYPE_NCSI_FW) &&
		    memcmp(adapter->fw_ver, "3.102.148.0", 11) < 0)
			continue;

		if (pflashcomp[i].optype == OPTYPE_PHY_FW  &&
		    !phy_flashing_required(adapter))
				continue;

		if (pflashcomp[i].optype == OPTYPE_REDBOOT) {
			status = be_check_flash_crc(adapter, fw->data,
						    pflashcomp[i].offset,
						    pflashcomp[i].size,
						    filehdr_size +
						    img_hdrs_size,
						    OPTYPE_REDBOOT, &crc_match);
			if (status) {
				dev_err(dev,
					"Could not get CRC for 0x%x region\n",
					pflashcomp[i].optype);
				continue;
			}

			if (crc_match)
				continue;
		}

		p = fw->data + filehdr_size + pflashcomp[i].offset +
			img_hdrs_size;
		if (p + pflashcomp[i].size > fw->data + fw->size)
			return -1;

		status = be_flash(adapter, p, flash_cmd, pflashcomp[i].optype,
				  pflashcomp[i].size, 0);
		if (status) {
			dev_err(dev, "Flashing section type 0x%x failed\n",
				pflashcomp[i].img_type);
			return status;
		}
	}
	return 0;
}

static u16 be_get_img_optype(struct flash_section_entry fsec_entry)
{
	u32 img_type = le32_to_cpu(fsec_entry.type);
	u16 img_optype = le16_to_cpu(fsec_entry.optype);

	if (img_optype != 0xFFFF)
		return img_optype;

	switch (img_type) {
	case IMAGE_FIRMWARE_iSCSI:
		img_optype = OPTYPE_ISCSI_ACTIVE;
		break;
	case IMAGE_BOOT_CODE:
		img_optype = OPTYPE_REDBOOT;
		break;
	case IMAGE_OPTION_ROM_ISCSI:
		img_optype = OPTYPE_BIOS;
		break;
	case IMAGE_OPTION_ROM_PXE:
		img_optype = OPTYPE_PXE_BIOS;
		break;
	case IMAGE_OPTION_ROM_FCoE:
		img_optype = OPTYPE_FCOE_BIOS;
		break;
	case IMAGE_FIRMWARE_BACKUP_iSCSI:
		img_optype = OPTYPE_ISCSI_BACKUP;
		break;
	case IMAGE_NCSI:
		img_optype = OPTYPE_NCSI_FW;
		break;
	case IMAGE_FLASHISM_JUMPVECTOR:
		img_optype = OPTYPE_FLASHISM_JUMPVECTOR;
		break;
	case IMAGE_FIRMWARE_PHY:
		img_optype = OPTYPE_SH_PHY_FW;
		break;
	case IMAGE_REDBOOT_DIR:
		img_optype = OPTYPE_REDBOOT_DIR;
		break;
	case IMAGE_REDBOOT_CONFIG:
		img_optype = OPTYPE_REDBOOT_CONFIG;
		break;
	case IMAGE_UFI_DIR:
		img_optype = OPTYPE_UFI_DIR;
		break;
	default:
		break;
	}

	return img_optype;
}

static int be_flash_skyhawk(struct be_adapter *adapter,
			    const struct firmware *fw,
			    struct be_dma_mem *flash_cmd, int num_of_images)
{
	int img_hdrs_size = num_of_images * sizeof(struct image_hdr);
	bool crc_match, old_fw_img, flash_offset_support = true;
	struct device *dev = &adapter->pdev->dev;
	struct flash_section_info *fsec = NULL;
	u32 img_offset, img_size, img_type;
	u16 img_optype, flash_optype;
	int status, i, filehdr_size;
	const u8 *p;

	filehdr_size = sizeof(struct flash_file_hdr_g3);
	fsec = get_fsec_info(adapter, filehdr_size + img_hdrs_size, fw);
	if (!fsec) {
		dev_err(dev, "Invalid Cookie. FW image may be corrupted\n");
		return -EINVAL;
	}

retry_flash:
	for (i = 0; i < le32_to_cpu(fsec->fsec_hdr.num_images); i++) {
		img_offset = le32_to_cpu(fsec->fsec_entry[i].offset);
		img_size   = le32_to_cpu(fsec->fsec_entry[i].pad_size);
		img_type   = le32_to_cpu(fsec->fsec_entry[i].type);
		img_optype = be_get_img_optype(fsec->fsec_entry[i]);
		old_fw_img = fsec->fsec_entry[i].optype == 0xFFFF;

		if (img_optype == 0xFFFF)
			continue;

		if (flash_offset_support)
			flash_optype = OPTYPE_OFFSET_SPECIFIED;
		else
			flash_optype = img_optype;

		/* Don't bother verifying CRC if an old FW image is being
		 * flashed
		 */
		if (old_fw_img)
			goto flash;

		status = be_check_flash_crc(adapter, fw->data, img_offset,
					    img_size, filehdr_size +
					    img_hdrs_size, flash_optype,
					    &crc_match);
		if (base_status(status) == MCC_STATUS_ILLEGAL_REQUEST ||
		    base_status(status) == MCC_STATUS_ILLEGAL_FIELD) {
			/* The current FW image on the card does not support
			 * OFFSET based flashing. Retry using older mechanism
			 * of OPTYPE based flashing
			 */
			if (flash_optype == OPTYPE_OFFSET_SPECIFIED) {
				flash_offset_support = false;
				goto retry_flash;
			}

			/* The current FW image on the card does not recognize
			 * the new FLASH op_type. The FW download is partially
			 * complete. Reboot the server now to enable FW image
			 * to recognize the new FLASH op_type. To complete the
			 * remaining process, download the same FW again after
			 * the reboot.
			 */
			dev_err(dev, "Flash incomplete. Reset the server\n");
			dev_err(dev, "Download FW image again after reset\n");
			return -EAGAIN;
		} else if (status) {
			dev_err(dev, "Could not get CRC for 0x%x region\n",
				img_optype);
			return -EFAULT;
		}

		if (crc_match)
			continue;

flash:
		p = fw->data + filehdr_size + img_offset + img_hdrs_size;
		if (p + img_size > fw->data + fw->size)
			return -1;

		status = be_flash(adapter, p, flash_cmd, flash_optype, img_size,
				  img_offset);

		/* The current FW image on the card does not support OFFSET
		 * based flashing. Retry using older mechanism of OPTYPE based
		 * flashing
		 */
		if (base_status(status) == MCC_STATUS_ILLEGAL_FIELD &&
		    flash_optype == OPTYPE_OFFSET_SPECIFIED) {
			flash_offset_support = false;
			goto retry_flash;
		}

		/* For old FW images ignore ILLEGAL_FIELD error or errors on
		 * UFI_DIR region
		 */
		if (old_fw_img &&
		    (base_status(status) == MCC_STATUS_ILLEGAL_FIELD ||
		     (img_optype == OPTYPE_UFI_DIR &&
		      base_status(status) == MCC_STATUS_FAILED))) {
			continue;
		} else if (status) {
			dev_err(dev, "Flashing section type 0x%x failed\n",
				img_type);
			return -EFAULT;
		}
	}
	return 0;
}

static int lancer_fw_download(struct be_adapter *adapter,
			      const struct firmware *fw)
{
#define LANCER_FW_DOWNLOAD_CHUNK      (32 * 1024)
#define LANCER_FW_DOWNLOAD_LOCATION   "/prg"
	struct device *dev = &adapter->pdev->dev;
	struct be_dma_mem flash_cmd;
	const u8 *data_ptr = NULL;
	u8 *dest_image_ptr = NULL;
	size_t image_size = 0;
	u32 chunk_size = 0;
	u32 data_written = 0;
	u32 offset = 0;
	int status = 0;
	u8 add_status = 0;
	u8 change_status;

	if (!IS_ALIGNED(fw->size, sizeof(u32))) {
		dev_err(dev, "FW image size should be multiple of 4\n");
		return -EINVAL;
	}

	flash_cmd.size = sizeof(struct lancer_cmd_req_write_object)
				+ LANCER_FW_DOWNLOAD_CHUNK;
	flash_cmd.va = dma_zalloc_coherent(dev, flash_cmd.size,
					   &flash_cmd.dma, GFP_KERNEL);
	if (!flash_cmd.va)
		return -ENOMEM;

	dest_image_ptr = flash_cmd.va +
				sizeof(struct lancer_cmd_req_write_object);
	image_size = fw->size;
	data_ptr = fw->data;

	while (image_size) {
		chunk_size = min_t(u32, image_size, LANCER_FW_DOWNLOAD_CHUNK);

		/* Copy the image chunk content. */
		memcpy(dest_image_ptr, data_ptr, chunk_size);

		status = lancer_cmd_write_object(adapter, &flash_cmd,
						 chunk_size, offset,
						 LANCER_FW_DOWNLOAD_LOCATION,
						 &data_written, &change_status,
						 &add_status);
		if (status)
			break;

		offset += data_written;
		data_ptr += data_written;
		image_size -= data_written;
	}

	if (!status) {
		/* Commit the FW written */
		status = lancer_cmd_write_object(adapter, &flash_cmd,
						 0, offset,
						 LANCER_FW_DOWNLOAD_LOCATION,
						 &data_written, &change_status,
						 &add_status);
	}

	dma_free_coherent(dev, flash_cmd.size, flash_cmd.va, flash_cmd.dma);
	if (status) {
		dev_err(dev, "Firmware load error\n");
		return be_cmd_status(status);
	}

	dev_info(dev, "Firmware flashed successfully\n");

	if (change_status == LANCER_FW_RESET_NEEDED) {
		dev_info(dev, "Resetting adapter to activate new FW\n");
		status = lancer_physdev_ctrl(adapter,
					     PHYSDEV_CONTROL_FW_RESET_MASK);
		if (status) {
			dev_err(dev, "Adapter busy, could not reset FW\n");
			dev_err(dev, "Reboot server to activate new FW\n");
		}
	} else if (change_status != LANCER_NO_RESET_NEEDED) {
		dev_info(dev, "Reboot server to activate new FW\n");
	}

	return 0;
}

/* Check if the flash image file is compatible with the adapter that
 * is being flashed.
 */
static bool be_check_ufi_compatibility(struct be_adapter *adapter,
				       struct flash_file_hdr_g3 *fhdr)
{
	if (!fhdr) {
		dev_err(&adapter->pdev->dev, "Invalid FW UFI file");
		return false;
	}

	/* First letter of the build version is used to identify
	 * which chip this image file is meant for.
	 */
	switch (fhdr->build[0]) {
	case BLD_STR_UFI_TYPE_SH:
		if (!skyhawk_chip(adapter))
			return false;
		break;
	case BLD_STR_UFI_TYPE_BE3:
		if (!BE3_chip(adapter))
			return false;
		break;
	case BLD_STR_UFI_TYPE_BE2:
		if (!BE2_chip(adapter))
			return false;
		break;
	default:
		return false;
	}

	return (fhdr->asic_type_rev >= adapter->asic_rev);
}

static int be_fw_download(struct be_adapter *adapter, const struct firmware* fw)
{
	struct device *dev = &adapter->pdev->dev;
	struct flash_file_hdr_g3 *fhdr3;
	struct image_hdr *img_hdr_ptr;
	int status = 0, i, num_imgs;
	struct be_dma_mem flash_cmd;

	fhdr3 = (struct flash_file_hdr_g3 *)fw->data;
	if (!be_check_ufi_compatibility(adapter, fhdr3)) {
		dev_err(dev, "Flash image is not compatible with adapter\n");
		return -EINVAL;
	}

	flash_cmd.size = sizeof(struct be_cmd_write_flashrom);
	flash_cmd.va = dma_zalloc_coherent(dev, flash_cmd.size, &flash_cmd.dma,
					   GFP_KERNEL);
	if (!flash_cmd.va)
		return -ENOMEM;

	num_imgs = le32_to_cpu(fhdr3->num_imgs);
	for (i = 0; i < num_imgs; i++) {
		img_hdr_ptr = (struct image_hdr *)(fw->data +
				(sizeof(struct flash_file_hdr_g3) +
				 i * sizeof(struct image_hdr)));
		if (!BE2_chip(adapter) &&
		    le32_to_cpu(img_hdr_ptr->imageid) != 1)
			continue;

		if (skyhawk_chip(adapter))
			status = be_flash_skyhawk(adapter, fw, &flash_cmd,
						  num_imgs);
		else
			status = be_flash_BEx(adapter, fw, &flash_cmd,
					      num_imgs);
	}

	dma_free_coherent(dev, flash_cmd.size, flash_cmd.va, flash_cmd.dma);
	if (!status)
		dev_info(dev, "Firmware flashed successfully\n");

	return status;
}

int be_load_fw(struct be_adapter *adapter, u8 *fw_file)
{
	const struct firmware *fw;
	int status;

	if (!netif_running(adapter->netdev)) {
		dev_err(&adapter->pdev->dev,
			"Firmware load not allowed (interface is down)\n");
		return -ENETDOWN;
	}

	status = request_firmware(&fw, fw_file, &adapter->pdev->dev);
	if (status)
		goto fw_exit;

	dev_info(&adapter->pdev->dev, "Flashing firmware file %s\n", fw_file);

	if (lancer_chip(adapter))
		status = lancer_fw_download(adapter, fw);
	else
		status = be_fw_download(adapter, fw);

	if (!status)
		be_cmd_get_fw_ver(adapter);

fw_exit:
	release_firmware(fw);
	return status;
}

static int be_ndo_bridge_setlink(struct net_device *dev, struct nlmsghdr *nlh,
				 u16 flags)
{
	struct be_adapter *adapter = netdev_priv(dev);
	struct nlattr *attr, *br_spec;
	int rem;
	int status = 0;
	u16 mode = 0;

	if (!sriov_enabled(adapter))
		return -EOPNOTSUPP;

	br_spec = nlmsg_find_attr(nlh, sizeof(struct ifinfomsg), IFLA_AF_SPEC);
	if (!br_spec)
		return -EINVAL;

	nla_for_each_nested(attr, br_spec, rem) {
		if (nla_type(attr) != IFLA_BRIDGE_MODE)
			continue;

		if (nla_len(attr) < sizeof(mode))
			return -EINVAL;

		mode = nla_get_u16(attr);
		if (mode != BRIDGE_MODE_VEPA && mode != BRIDGE_MODE_VEB)
			return -EINVAL;

		status = be_cmd_set_hsw_config(adapter, 0, 0,
					       adapter->if_handle,
					       mode == BRIDGE_MODE_VEPA ?
					       PORT_FWD_TYPE_VEPA :
					       PORT_FWD_TYPE_VEB, 0);
		if (status)
			goto err;

		dev_info(&adapter->pdev->dev, "enabled switch mode: %s\n",
			 mode == BRIDGE_MODE_VEPA ? "VEPA" : "VEB");

		return status;
	}
err:
	dev_err(&adapter->pdev->dev, "Failed to set switch mode %s\n",
		mode == BRIDGE_MODE_VEPA ? "VEPA" : "VEB");

	return status;
}

static int be_ndo_bridge_getlink(struct sk_buff *skb, u32 pid, u32 seq,
				 struct net_device *dev, u32 filter_mask,
				 int nlflags)
{
	struct be_adapter *adapter = netdev_priv(dev);
	int status = 0;
	u8 hsw_mode;

	/* BE and Lancer chips support VEB mode only */
	if (BEx_chip(adapter) || lancer_chip(adapter)) {
		hsw_mode = PORT_FWD_TYPE_VEB;
	} else {
		status = be_cmd_get_hsw_config(adapter, NULL, 0,
					       adapter->if_handle, &hsw_mode,
					       NULL);
		if (status)
			return 0;

		if (hsw_mode == PORT_FWD_TYPE_PASSTHRU)
			return 0;
	}

	return ndo_dflt_bridge_getlink(skb, pid, seq, dev,
				       hsw_mode == PORT_FWD_TYPE_VEPA ?
				       BRIDGE_MODE_VEPA : BRIDGE_MODE_VEB,
				       0, 0, nlflags, filter_mask, NULL);
}

#ifdef CONFIG_BE2NET_VXLAN
/* VxLAN offload Notes:
 *
 * The stack defines tunnel offload flags (hw_enc_features) for IP and doesn't
 * distinguish various types of transports (VxLAN, GRE, NVGRE ..). So, offload
 * is expected to work across all types of IP tunnels once exported. Skyhawk
 * supports offloads for either VxLAN or NVGRE, exclusively. So we export VxLAN
 * offloads in hw_enc_features only when a VxLAN port is added. If other (non
 * VxLAN) tunnels are configured while VxLAN offloads are enabled, offloads for
 * those other tunnels are unexported on the fly through ndo_features_check().
 *
 * Skyhawk supports VxLAN offloads only for one UDP dport. So, if the stack
 * adds more than one port, disable offloads and don't re-enable them again
 * until after all the tunnels are removed.
 */
static void be_add_vxlan_port(struct net_device *netdev, sa_family_t sa_family,
			      __be16 port)
{
	struct be_adapter *adapter = netdev_priv(netdev);
	struct device *dev = &adapter->pdev->dev;
	int status;

	if (lancer_chip(adapter) || BEx_chip(adapter) || be_is_mc(adapter))
<<<<<<< HEAD
=======
		return;

	if (adapter->vxlan_port == port && adapter->vxlan_port_count) {
		adapter->vxlan_port_aliases++;
>>>>>>> 9f30a04d
		return;
	}

	if (adapter->flags & BE_FLAGS_VXLAN_OFFLOADS) {
		dev_info(dev,
			 "Only one UDP port supported for VxLAN offloads\n");
		dev_info(dev, "Disabling VxLAN offloads\n");
		adapter->vxlan_port_count++;
		goto err;
	}

	if (adapter->vxlan_port_count++ >= 1)
		return;

	status = be_cmd_manage_iface(adapter, adapter->if_handle,
				     OP_CONVERT_NORMAL_TO_TUNNEL);
	if (status) {
		dev_warn(dev, "Failed to convert normal interface to tunnel\n");
		goto err;
	}

	status = be_cmd_set_vxlan_port(adapter, port);
	if (status) {
		dev_warn(dev, "Failed to add VxLAN port\n");
		goto err;
	}
	adapter->flags |= BE_FLAGS_VXLAN_OFFLOADS;
	adapter->vxlan_port = port;

	netdev->hw_enc_features |= NETIF_F_IP_CSUM | NETIF_F_IPV6_CSUM |
				   NETIF_F_TSO | NETIF_F_TSO6 |
				   NETIF_F_GSO_UDP_TUNNEL;
	netdev->hw_features |= NETIF_F_GSO_UDP_TUNNEL;
	netdev->features |= NETIF_F_GSO_UDP_TUNNEL;

	dev_info(dev, "Enabled VxLAN offloads for UDP port %d\n",
		 be16_to_cpu(port));
	return;
err:
	be_disable_vxlan_offloads(adapter);
}

static void be_del_vxlan_port(struct net_device *netdev, sa_family_t sa_family,
			      __be16 port)
{
	struct be_adapter *adapter = netdev_priv(netdev);

	if (lancer_chip(adapter) || BEx_chip(adapter) || be_is_mc(adapter))
		return;

	if (adapter->vxlan_port != port)
		goto done;

	if (adapter->vxlan_port_aliases) {
		adapter->vxlan_port_aliases--;
		return;
	}

	be_disable_vxlan_offloads(adapter);

	dev_info(&adapter->pdev->dev,
		 "Disabled VxLAN offloads for UDP port %d\n",
		 be16_to_cpu(port));
done:
	adapter->vxlan_port_count--;
}

static netdev_features_t be_features_check(struct sk_buff *skb,
					   struct net_device *dev,
					   netdev_features_t features)
{
	struct be_adapter *adapter = netdev_priv(dev);
	u8 l4_hdr = 0;

	/* The code below restricts offload features for some tunneled packets.
	 * Offload features for normal (non tunnel) packets are unchanged.
	 */
	if (!skb->encapsulation ||
	    !(adapter->flags & BE_FLAGS_VXLAN_OFFLOADS))
		return features;

	/* It's an encapsulated packet and VxLAN offloads are enabled. We
	 * should disable tunnel offload features if it's not a VxLAN packet,
	 * as tunnel offloads have been enabled only for VxLAN. This is done to
	 * allow other tunneled traffic like GRE work fine while VxLAN
	 * offloads are configured in Skyhawk-R.
	 */
	switch (vlan_get_protocol(skb)) {
	case htons(ETH_P_IP):
		l4_hdr = ip_hdr(skb)->protocol;
		break;
	case htons(ETH_P_IPV6):
		l4_hdr = ipv6_hdr(skb)->nexthdr;
		break;
	default:
		return features;
	}

	if (l4_hdr != IPPROTO_UDP ||
	    skb->inner_protocol_type != ENCAP_TYPE_ETHER ||
	    skb->inner_protocol != htons(ETH_P_TEB) ||
	    skb_inner_mac_header(skb) - skb_transport_header(skb) !=
	    sizeof(struct udphdr) + sizeof(struct vxlanhdr))
		return features & ~(NETIF_F_ALL_CSUM | NETIF_F_GSO_MASK);

	return features;
}
#endif

static int be_get_phys_port_id(struct net_device *dev,
			       struct netdev_phys_item_id *ppid)
{
	int i, id_len = CNTL_SERIAL_NUM_WORDS * CNTL_SERIAL_NUM_WORD_SZ + 1;
	struct be_adapter *adapter = netdev_priv(dev);
	u8 *id;

	if (MAX_PHYS_ITEM_ID_LEN < id_len)
		return -ENOSPC;

	ppid->id[0] = adapter->hba_port_num + 1;
	id = &ppid->id[1];
	for (i = CNTL_SERIAL_NUM_WORDS - 1; i >= 0;
	     i--, id += CNTL_SERIAL_NUM_WORD_SZ)
		memcpy(id, &adapter->serial_num[i], CNTL_SERIAL_NUM_WORD_SZ);

	ppid->id_len = id_len;

	return 0;
}

static const struct net_device_ops be_netdev_ops = {
	.ndo_open		= be_open,
	.ndo_stop		= be_close,
	.ndo_start_xmit		= be_xmit,
	.ndo_set_rx_mode	= be_set_rx_mode,
	.ndo_set_mac_address	= be_mac_addr_set,
	.ndo_change_mtu		= be_change_mtu,
	.ndo_get_stats64	= be_get_stats64,
	.ndo_validate_addr	= eth_validate_addr,
	.ndo_vlan_rx_add_vid	= be_vlan_add_vid,
	.ndo_vlan_rx_kill_vid	= be_vlan_rem_vid,
	.ndo_set_vf_mac		= be_set_vf_mac,
	.ndo_set_vf_vlan	= be_set_vf_vlan,
	.ndo_set_vf_rate	= be_set_vf_tx_rate,
	.ndo_get_vf_config	= be_get_vf_config,
	.ndo_set_vf_link_state  = be_set_vf_link_state,
	.ndo_set_vf_spoofchk    = be_set_vf_spoofchk,
#ifdef CONFIG_NET_POLL_CONTROLLER
	.ndo_poll_controller	= be_netpoll,
#endif
	.ndo_bridge_setlink	= be_ndo_bridge_setlink,
	.ndo_bridge_getlink	= be_ndo_bridge_getlink,
#ifdef CONFIG_NET_RX_BUSY_POLL
	.ndo_busy_poll		= be_busy_poll,
#endif
#ifdef CONFIG_BE2NET_VXLAN
	.ndo_add_vxlan_port	= be_add_vxlan_port,
	.ndo_del_vxlan_port	= be_del_vxlan_port,
	.ndo_features_check	= be_features_check,
#endif
	.ndo_get_phys_port_id   = be_get_phys_port_id,
};

static void be_netdev_init(struct net_device *netdev)
{
	struct be_adapter *adapter = netdev_priv(netdev);

	netdev->hw_features |= NETIF_F_SG | NETIF_F_TSO | NETIF_F_TSO6 |
		NETIF_F_IP_CSUM | NETIF_F_IPV6_CSUM | NETIF_F_RXCSUM |
		NETIF_F_HW_VLAN_CTAG_TX;
	if (be_multi_rxq(adapter))
		netdev->hw_features |= NETIF_F_RXHASH;

	netdev->features |= netdev->hw_features |
		NETIF_F_HW_VLAN_CTAG_RX | NETIF_F_HW_VLAN_CTAG_FILTER;

	netdev->vlan_features |= NETIF_F_SG | NETIF_F_TSO | NETIF_F_TSO6 |
		NETIF_F_IP_CSUM | NETIF_F_IPV6_CSUM;

	netdev->priv_flags |= IFF_UNICAST_FLT;

	netdev->flags |= IFF_MULTICAST;

	netif_set_gso_max_size(netdev, 65535 - ETH_HLEN);

	netdev->netdev_ops = &be_netdev_ops;

	netdev->ethtool_ops = &be_ethtool_ops;
}

static void be_cleanup(struct be_adapter *adapter)
{
	struct net_device *netdev = adapter->netdev;

	rtnl_lock();
	netif_device_detach(netdev);
	if (netif_running(netdev))
		be_close(netdev);
	rtnl_unlock();

	be_clear(adapter);
}

static int be_resume(struct be_adapter *adapter)
{
	struct net_device *netdev = adapter->netdev;
	int status;

	status = be_setup(adapter);
	if (status)
		return status;

	if (netif_running(netdev)) {
		status = be_open(netdev);
		if (status)
			return status;
	}

	netif_device_attach(netdev);

	return 0;
}

static int be_err_recover(struct be_adapter *adapter)
{
	struct device *dev = &adapter->pdev->dev;
	int status;

	status = be_resume(adapter);
	if (status)
		goto err;

	dev_info(dev, "Adapter recovery successful\n");
	return 0;
err:
	if (be_physfn(adapter))
		dev_err(dev, "Adapter recovery failed\n");
	else
		dev_err(dev, "Re-trying adapter recovery\n");

	return status;
}

static void be_err_detection_task(struct work_struct *work)
{
	struct be_adapter *adapter =
				container_of(work, struct be_adapter,
					     be_err_detection_work.work);
	int status = 0;

	be_detect_error(adapter);

	if (be_check_error(adapter, BE_ERROR_HW)) {
		be_cleanup(adapter);

		/* As of now error recovery support is in Lancer only */
		if (lancer_chip(adapter))
			status = be_err_recover(adapter);
	}

	/* Always attempt recovery on VFs */
	if (!status || be_virtfn(adapter))
		be_schedule_err_detection(adapter);
}

static void be_log_sfp_info(struct be_adapter *adapter)
{
	int status;

	status = be_cmd_query_sfp_info(adapter);
	if (!status) {
		dev_err(&adapter->pdev->dev,
			"Unqualified SFP+ detected on %c from %s part no: %s",
			adapter->port_name, adapter->phy.vendor_name,
			adapter->phy.vendor_pn);
	}
	adapter->flags &= ~BE_FLAGS_EVT_INCOMPATIBLE_SFP;
}

static void be_worker(struct work_struct *work)
{
	struct be_adapter *adapter =
		container_of(work, struct be_adapter, work.work);
	struct be_rx_obj *rxo;
	int i;

	/* when interrupts are not yet enabled, just reap any pending
	 * mcc completions
	 */
	if (!netif_running(adapter->netdev)) {
		local_bh_disable();
		be_process_mcc(adapter);
		local_bh_enable();
		goto reschedule;
	}

	if (!adapter->stats_cmd_sent) {
		if (lancer_chip(adapter))
			lancer_cmd_get_pport_stats(adapter,
						   &adapter->stats_cmd);
		else
			be_cmd_get_stats(adapter, &adapter->stats_cmd);
	}

	if (be_physfn(adapter) &&
	    MODULO(adapter->work_counter, adapter->be_get_temp_freq) == 0)
		be_cmd_get_die_temperature(adapter);

	for_all_rx_queues(adapter, rxo, i) {
		/* Replenish RX-queues starved due to memory
		 * allocation failures.
		 */
		if (rxo->rx_post_starved)
			be_post_rx_frags(rxo, GFP_KERNEL, MAX_RX_POST);
	}

	/* EQ-delay update for Skyhawk is done while notifying EQ */
	if (!skyhawk_chip(adapter))
		be_eqd_update(adapter, false);

	if (adapter->flags & BE_FLAGS_EVT_INCOMPATIBLE_SFP)
		be_log_sfp_info(adapter);

reschedule:
	adapter->work_counter++;
	schedule_delayed_work(&adapter->work, msecs_to_jiffies(1000));
}

static void be_unmap_pci_bars(struct be_adapter *adapter)
{
	if (adapter->csr)
		pci_iounmap(adapter->pdev, adapter->csr);
	if (adapter->db)
		pci_iounmap(adapter->pdev, adapter->db);
}

static int db_bar(struct be_adapter *adapter)
{
	if (lancer_chip(adapter) || be_virtfn(adapter))
		return 0;
	else
		return 4;
}

static int be_roce_map_pci_bars(struct be_adapter *adapter)
{
	if (skyhawk_chip(adapter)) {
		adapter->roce_db.size = 4096;
		adapter->roce_db.io_addr = pci_resource_start(adapter->pdev,
							      db_bar(adapter));
		adapter->roce_db.total_size = pci_resource_len(adapter->pdev,
							       db_bar(adapter));
	}
	return 0;
}

static int be_map_pci_bars(struct be_adapter *adapter)
{
	struct pci_dev *pdev = adapter->pdev;
	u8 __iomem *addr;
	u32 sli_intf;

	pci_read_config_dword(adapter->pdev, SLI_INTF_REG_OFFSET, &sli_intf);
	adapter->sli_family = (sli_intf & SLI_INTF_FAMILY_MASK) >>
				SLI_INTF_FAMILY_SHIFT;
	adapter->virtfn = (sli_intf & SLI_INTF_FT_MASK) ? 1 : 0;

	if (BEx_chip(adapter) && be_physfn(adapter)) {
		adapter->csr = pci_iomap(pdev, 2, 0);
		if (!adapter->csr)
			return -ENOMEM;
	}

	addr = pci_iomap(pdev, db_bar(adapter), 0);
	if (!addr)
		goto pci_map_err;
	adapter->db = addr;

	if (skyhawk_chip(adapter) || BEx_chip(adapter)) {
		if (be_physfn(adapter)) {
			/* PCICFG is the 2nd BAR in BE2 */
			addr = pci_iomap(pdev, BE2_chip(adapter) ? 1 : 0, 0);
			if (!addr)
				goto pci_map_err;
			adapter->pcicfg = addr;
		} else {
			adapter->pcicfg = adapter->db + SRIOV_VF_PCICFG_OFFSET;
		}
	}

	be_roce_map_pci_bars(adapter);
	return 0;

pci_map_err:
	dev_err(&pdev->dev, "Error in mapping PCI BARs\n");
	be_unmap_pci_bars(adapter);
	return -ENOMEM;
}

static void be_drv_cleanup(struct be_adapter *adapter)
{
	struct be_dma_mem *mem = &adapter->mbox_mem_alloced;
	struct device *dev = &adapter->pdev->dev;

	if (mem->va)
		dma_free_coherent(dev, mem->size, mem->va, mem->dma);

	mem = &adapter->rx_filter;
	if (mem->va)
		dma_free_coherent(dev, mem->size, mem->va, mem->dma);

	mem = &adapter->stats_cmd;
	if (mem->va)
		dma_free_coherent(dev, mem->size, mem->va, mem->dma);
}

/* Allocate and initialize various fields in be_adapter struct */
static int be_drv_init(struct be_adapter *adapter)
{
	struct be_dma_mem *mbox_mem_alloc = &adapter->mbox_mem_alloced;
	struct be_dma_mem *mbox_mem_align = &adapter->mbox_mem;
	struct be_dma_mem *rx_filter = &adapter->rx_filter;
	struct be_dma_mem *stats_cmd = &adapter->stats_cmd;
	struct device *dev = &adapter->pdev->dev;
	int status = 0;

	mbox_mem_alloc->size = sizeof(struct be_mcc_mailbox) + 16;
	mbox_mem_alloc->va = dma_zalloc_coherent(dev, mbox_mem_alloc->size,
						 &mbox_mem_alloc->dma,
						 GFP_KERNEL);
	if (!mbox_mem_alloc->va)
		return -ENOMEM;

	mbox_mem_align->size = sizeof(struct be_mcc_mailbox);
	mbox_mem_align->va = PTR_ALIGN(mbox_mem_alloc->va, 16);
	mbox_mem_align->dma = PTR_ALIGN(mbox_mem_alloc->dma, 16);

	rx_filter->size = sizeof(struct be_cmd_req_rx_filter);
	rx_filter->va = dma_zalloc_coherent(dev, rx_filter->size,
					    &rx_filter->dma, GFP_KERNEL);
	if (!rx_filter->va) {
		status = -ENOMEM;
		goto free_mbox;
	}

	if (lancer_chip(adapter))
		stats_cmd->size = sizeof(struct lancer_cmd_req_pport_stats);
	else if (BE2_chip(adapter))
		stats_cmd->size = sizeof(struct be_cmd_req_get_stats_v0);
	else if (BE3_chip(adapter))
		stats_cmd->size = sizeof(struct be_cmd_req_get_stats_v1);
	else
		stats_cmd->size = sizeof(struct be_cmd_req_get_stats_v2);
	stats_cmd->va = dma_zalloc_coherent(dev, stats_cmd->size,
					    &stats_cmd->dma, GFP_KERNEL);
	if (!stats_cmd->va) {
		status = -ENOMEM;
		goto free_rx_filter;
	}

	mutex_init(&adapter->mbox_lock);
	spin_lock_init(&adapter->mcc_lock);
	spin_lock_init(&adapter->mcc_cq_lock);
	init_completion(&adapter->et_cmd_compl);

	pci_save_state(adapter->pdev);

	INIT_DELAYED_WORK(&adapter->work, be_worker);
	INIT_DELAYED_WORK(&adapter->be_err_detection_work,
			  be_err_detection_task);

	adapter->rx_fc = true;
	adapter->tx_fc = true;

	/* Must be a power of 2 or else MODULO will BUG_ON */
	adapter->be_get_temp_freq = 64;

	return 0;

free_rx_filter:
	dma_free_coherent(dev, rx_filter->size, rx_filter->va, rx_filter->dma);
free_mbox:
	dma_free_coherent(dev, mbox_mem_alloc->size, mbox_mem_alloc->va,
			  mbox_mem_alloc->dma);
	return status;
}

static void be_remove(struct pci_dev *pdev)
{
	struct be_adapter *adapter = pci_get_drvdata(pdev);

	if (!adapter)
		return;

	be_roce_dev_remove(adapter);
	be_intr_set(adapter, false);

	be_cancel_err_detection(adapter);

	unregister_netdev(adapter->netdev);

	be_clear(adapter);

	/* tell fw we're done with firing cmds */
	be_cmd_fw_clean(adapter);

	be_unmap_pci_bars(adapter);
	be_drv_cleanup(adapter);

	pci_disable_pcie_error_reporting(pdev);

	pci_release_regions(pdev);
	pci_disable_device(pdev);

	free_netdev(adapter->netdev);
}

static ssize_t be_hwmon_show_temp(struct device *dev,
				  struct device_attribute *dev_attr,
				  char *buf)
{
	struct be_adapter *adapter = dev_get_drvdata(dev);

	/* Unit: millidegree Celsius */
	if (adapter->hwmon_info.be_on_die_temp == BE_INVALID_DIE_TEMP)
		return -EIO;
	else
		return sprintf(buf, "%u\n",
			       adapter->hwmon_info.be_on_die_temp * 1000);
}

static SENSOR_DEVICE_ATTR(temp1_input, S_IRUGO,
			  be_hwmon_show_temp, NULL, 1);

static struct attribute *be_hwmon_attrs[] = {
	&sensor_dev_attr_temp1_input.dev_attr.attr,
	NULL
};

ATTRIBUTE_GROUPS(be_hwmon);

static char *mc_name(struct be_adapter *adapter)
{
	char *str = "";	/* default */

	switch (adapter->mc_type) {
	case UMC:
		str = "UMC";
		break;
	case FLEX10:
		str = "FLEX10";
		break;
	case vNIC1:
		str = "vNIC-1";
		break;
	case nPAR:
		str = "nPAR";
		break;
	case UFP:
		str = "UFP";
		break;
	case vNIC2:
		str = "vNIC-2";
		break;
	default:
		str = "";
	}

	return str;
}

static inline char *func_name(struct be_adapter *adapter)
{
	return be_physfn(adapter) ? "PF" : "VF";
}

static inline char *nic_name(struct pci_dev *pdev)
{
	switch (pdev->device) {
	case OC_DEVICE_ID1:
		return OC_NAME;
	case OC_DEVICE_ID2:
		return OC_NAME_BE;
	case OC_DEVICE_ID3:
	case OC_DEVICE_ID4:
		return OC_NAME_LANCER;
	case BE_DEVICE_ID2:
		return BE3_NAME;
	case OC_DEVICE_ID5:
	case OC_DEVICE_ID6:
		return OC_NAME_SH;
	default:
		return BE_NAME;
	}
}

static int be_probe(struct pci_dev *pdev, const struct pci_device_id *pdev_id)
{
	struct be_adapter *adapter;
	struct net_device *netdev;
	int status = 0;

	dev_info(&pdev->dev, "%s version is %s\n", DRV_NAME, DRV_VER);

	status = pci_enable_device(pdev);
	if (status)
		goto do_none;

	status = pci_request_regions(pdev, DRV_NAME);
	if (status)
		goto disable_dev;
	pci_set_master(pdev);

	netdev = alloc_etherdev_mqs(sizeof(*adapter), MAX_TX_QS, MAX_RX_QS);
	if (!netdev) {
		status = -ENOMEM;
		goto rel_reg;
	}
	adapter = netdev_priv(netdev);
	adapter->pdev = pdev;
	pci_set_drvdata(pdev, adapter);
	adapter->netdev = netdev;
	SET_NETDEV_DEV(netdev, &pdev->dev);

	status = dma_set_mask_and_coherent(&pdev->dev, DMA_BIT_MASK(64));
	if (!status) {
		netdev->features |= NETIF_F_HIGHDMA;
	} else {
		status = dma_set_mask_and_coherent(&pdev->dev, DMA_BIT_MASK(32));
		if (status) {
			dev_err(&pdev->dev, "Could not set PCI DMA Mask\n");
			goto free_netdev;
		}
	}

	status = pci_enable_pcie_error_reporting(pdev);
	if (!status)
		dev_info(&pdev->dev, "PCIe error reporting enabled\n");

	status = be_map_pci_bars(adapter);
	if (status)
		goto free_netdev;

	status = be_drv_init(adapter);
	if (status)
		goto unmap_bars;

	status = be_setup(adapter);
	if (status)
		goto drv_cleanup;

	be_netdev_init(netdev);
	status = register_netdev(netdev);
	if (status != 0)
		goto unsetup;

	be_roce_dev_add(adapter);

	be_schedule_err_detection(adapter);

	/* On Die temperature not supported for VF. */
	if (be_physfn(adapter) && IS_ENABLED(CONFIG_BE2NET_HWMON)) {
		adapter->hwmon_info.hwmon_dev =
			devm_hwmon_device_register_with_groups(&pdev->dev,
							       DRV_NAME,
							       adapter,
							       be_hwmon_groups);
		adapter->hwmon_info.be_on_die_temp = BE_INVALID_DIE_TEMP;
	}

	dev_info(&pdev->dev, "%s: %s %s port %c\n", nic_name(pdev),
		 func_name(adapter), mc_name(adapter), adapter->port_name);

	return 0;

unsetup:
	be_clear(adapter);
drv_cleanup:
	be_drv_cleanup(adapter);
unmap_bars:
	be_unmap_pci_bars(adapter);
free_netdev:
	free_netdev(netdev);
rel_reg:
	pci_release_regions(pdev);
disable_dev:
	pci_disable_device(pdev);
do_none:
	dev_err(&pdev->dev, "%s initialization failed\n", nic_name(pdev));
	return status;
}

static int be_suspend(struct pci_dev *pdev, pm_message_t state)
{
	struct be_adapter *adapter = pci_get_drvdata(pdev);

	if (adapter->wol_en)
		be_setup_wol(adapter, true);

	be_intr_set(adapter, false);
	be_cancel_err_detection(adapter);

	be_cleanup(adapter);

	pci_save_state(pdev);
	pci_disable_device(pdev);
	pci_set_power_state(pdev, pci_choose_state(pdev, state));
	return 0;
}

static int be_pci_resume(struct pci_dev *pdev)
{
	struct be_adapter *adapter = pci_get_drvdata(pdev);
	int status = 0;

	status = pci_enable_device(pdev);
	if (status)
		return status;

	pci_restore_state(pdev);

	status = be_resume(adapter);
	if (status)
		return status;

	be_schedule_err_detection(adapter);

	if (adapter->wol_en)
		be_setup_wol(adapter, false);

	return 0;
}

/*
 * An FLR will stop BE from DMAing any data.
 */
static void be_shutdown(struct pci_dev *pdev)
{
	struct be_adapter *adapter = pci_get_drvdata(pdev);

	if (!adapter)
		return;

	be_roce_dev_shutdown(adapter);
	cancel_delayed_work_sync(&adapter->work);
	be_cancel_err_detection(adapter);

	netif_device_detach(adapter->netdev);

	be_cmd_reset_function(adapter);

	pci_disable_device(pdev);
}

static pci_ers_result_t be_eeh_err_detected(struct pci_dev *pdev,
					    pci_channel_state_t state)
{
	struct be_adapter *adapter = pci_get_drvdata(pdev);

	dev_err(&adapter->pdev->dev, "EEH error detected\n");

	if (!be_check_error(adapter, BE_ERROR_EEH)) {
		be_set_error(adapter, BE_ERROR_EEH);

		be_cancel_err_detection(adapter);

		be_cleanup(adapter);
	}

	if (state == pci_channel_io_perm_failure)
		return PCI_ERS_RESULT_DISCONNECT;

	pci_disable_device(pdev);

	/* The error could cause the FW to trigger a flash debug dump.
	 * Resetting the card while flash dump is in progress
	 * can cause it not to recover; wait for it to finish.
	 * Wait only for first function as it is needed only once per
	 * adapter.
	 */
	if (pdev->devfn == 0)
		ssleep(30);

	return PCI_ERS_RESULT_NEED_RESET;
}

static pci_ers_result_t be_eeh_reset(struct pci_dev *pdev)
{
	struct be_adapter *adapter = pci_get_drvdata(pdev);
	int status;

	dev_info(&adapter->pdev->dev, "EEH reset\n");

	status = pci_enable_device(pdev);
	if (status)
		return PCI_ERS_RESULT_DISCONNECT;

	pci_set_master(pdev);
	pci_restore_state(pdev);

	/* Check if card is ok and fw is ready */
	dev_info(&adapter->pdev->dev,
		 "Waiting for FW to be ready after EEH reset\n");
	status = be_fw_wait_ready(adapter);
	if (status)
		return PCI_ERS_RESULT_DISCONNECT;

	pci_cleanup_aer_uncorrect_error_status(pdev);
	be_clear_error(adapter, BE_CLEAR_ALL);
	return PCI_ERS_RESULT_RECOVERED;
}

static void be_eeh_resume(struct pci_dev *pdev)
{
	int status = 0;
	struct be_adapter *adapter = pci_get_drvdata(pdev);

	dev_info(&adapter->pdev->dev, "EEH resume\n");

	pci_save_state(pdev);

	status = be_resume(adapter);
	if (status)
		goto err;

	be_schedule_err_detection(adapter);
	return;
err:
	dev_err(&adapter->pdev->dev, "EEH resume failed\n");
}

static int be_pci_sriov_configure(struct pci_dev *pdev, int num_vfs)
{
	struct be_adapter *adapter = pci_get_drvdata(pdev);
	u16 num_vf_qs;
	int status;

	if (!num_vfs)
		be_vf_clear(adapter);

	adapter->num_vfs = num_vfs;

	if (adapter->num_vfs == 0 && pci_vfs_assigned(pdev)) {
		dev_warn(&pdev->dev,
			 "Cannot disable VFs while they are assigned\n");
		return -EBUSY;
	}

	/* When the HW is in SRIOV capable configuration, the PF-pool resources
	 * are equally distributed across the max-number of VFs. The user may
	 * request only a subset of the max-vfs to be enabled.
	 * Based on num_vfs, redistribute the resources across num_vfs so that
	 * each VF will have access to more number of resources.
	 * This facility is not available in BE3 FW.
	 * Also, this is done by FW in Lancer chip.
	 */
	if (skyhawk_chip(adapter) && !pci_num_vf(pdev)) {
		num_vf_qs = be_calculate_vf_qs(adapter, adapter->num_vfs);
		status = be_cmd_set_sriov_config(adapter, adapter->pool_res,
						 adapter->num_vfs, num_vf_qs);
		if (status)
			dev_err(&pdev->dev,
				"Failed to optimize SR-IOV resources\n");
	}

	status = be_get_resources(adapter);
	if (status)
		return be_cmd_status(status);

	/* Updating real_num_tx/rx_queues() requires rtnl_lock() */
	rtnl_lock();
	status = be_update_queues(adapter);
	rtnl_unlock();
	if (status)
		return be_cmd_status(status);

	if (adapter->num_vfs)
		status = be_vf_setup(adapter);

	if (!status)
		return adapter->num_vfs;

	return 0;
}

static const struct pci_error_handlers be_eeh_handlers = {
	.error_detected = be_eeh_err_detected,
	.slot_reset = be_eeh_reset,
	.resume = be_eeh_resume,
};

static struct pci_driver be_driver = {
	.name = DRV_NAME,
	.id_table = be_dev_ids,
	.probe = be_probe,
	.remove = be_remove,
	.suspend = be_suspend,
	.resume = be_pci_resume,
	.shutdown = be_shutdown,
	.sriov_configure = be_pci_sriov_configure,
	.err_handler = &be_eeh_handlers
};

static int __init be_init_module(void)
{
	if (rx_frag_size != 8192 && rx_frag_size != 4096 &&
	    rx_frag_size != 2048) {
		printk(KERN_WARNING DRV_NAME
			" : Module param rx_frag_size must be 2048/4096/8192."
			" Using 2048\n");
		rx_frag_size = 2048;
	}

	if (num_vfs > 0) {
		pr_info(DRV_NAME " : Module param num_vfs is obsolete.");
		pr_info(DRV_NAME " : Use sysfs method to enable VFs\n");
	}

	return pci_register_driver(&be_driver);
}
module_init(be_init_module);

static void __exit be_exit_module(void)
{
	pci_unregister_driver(&be_driver);
}
module_exit(be_exit_module);<|MERGE_RESOLUTION|>--- conflicted
+++ resolved
@@ -5174,13 +5174,10 @@
 	int status;
 
 	if (lancer_chip(adapter) || BEx_chip(adapter) || be_is_mc(adapter))
-<<<<<<< HEAD
-=======
 		return;
 
 	if (adapter->vxlan_port == port && adapter->vxlan_port_count) {
 		adapter->vxlan_port_aliases++;
->>>>>>> 9f30a04d
 		return;
 	}
 
