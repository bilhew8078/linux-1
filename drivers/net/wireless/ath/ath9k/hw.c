/*
 * Copyright (c) 2008-2011 Atheros Communications Inc.
 *
 * Permission to use, copy, modify, and/or distribute this software for any
 * purpose with or without fee is hereby granted, provided that the above
 * copyright notice and this permission notice appear in all copies.
 *
 * THE SOFTWARE IS PROVIDED "AS IS" AND THE AUTHOR DISCLAIMS ALL WARRANTIES
 * WITH REGARD TO THIS SOFTWARE INCLUDING ALL IMPLIED WARRANTIES OF
 * MERCHANTABILITY AND FITNESS. IN NO EVENT SHALL THE AUTHOR BE LIABLE FOR
 * ANY SPECIAL, DIRECT, INDIRECT, OR CONSEQUENTIAL DAMAGES OR ANY DAMAGES
 * WHATSOEVER RESULTING FROM LOSS OF USE, DATA OR PROFITS, WHETHER IN AN
 * ACTION OF CONTRACT, NEGLIGENCE OR OTHER TORTIOUS ACTION, ARISING OUT OF
 * OR IN CONNECTION WITH THE USE OR PERFORMANCE OF THIS SOFTWARE.
 */

#include <linux/io.h>
#include <linux/slab.h>
#include <linux/module.h>
#include <asm/unaligned.h>

#include "hw.h"
#include "hw-ops.h"
#include "rc.h"
#include "ar9003_mac.h"
#include "ar9003_mci.h"
#include "debug.h"
#include "ath9k.h"

static bool ath9k_hw_set_reset_reg(struct ath_hw *ah, u32 type);

MODULE_AUTHOR("Atheros Communications");
MODULE_DESCRIPTION("Support for Atheros 802.11n wireless LAN cards.");
MODULE_SUPPORTED_DEVICE("Atheros 802.11n WLAN cards");
MODULE_LICENSE("Dual BSD/GPL");

static int __init ath9k_init(void)
{
	return 0;
}
module_init(ath9k_init);

static void __exit ath9k_exit(void)
{
	return;
}
module_exit(ath9k_exit);

/* Private hardware callbacks */

static void ath9k_hw_init_cal_settings(struct ath_hw *ah)
{
	ath9k_hw_private_ops(ah)->init_cal_settings(ah);
}

static void ath9k_hw_init_mode_regs(struct ath_hw *ah)
{
	ath9k_hw_private_ops(ah)->init_mode_regs(ah);
}

static u32 ath9k_hw_compute_pll_control(struct ath_hw *ah,
					struct ath9k_channel *chan)
{
	return ath9k_hw_private_ops(ah)->compute_pll_control(ah, chan);
}

static void ath9k_hw_init_mode_gain_regs(struct ath_hw *ah)
{
	if (!ath9k_hw_private_ops(ah)->init_mode_gain_regs)
		return;

	ath9k_hw_private_ops(ah)->init_mode_gain_regs(ah);
}

static void ath9k_hw_ani_cache_ini_regs(struct ath_hw *ah)
{
	/* You will not have this callback if using the old ANI */
	if (!ath9k_hw_private_ops(ah)->ani_cache_ini_regs)
		return;

	ath9k_hw_private_ops(ah)->ani_cache_ini_regs(ah);
}

/********************/
/* Helper Functions */
/********************/

#ifdef CONFIG_ATH9K_DEBUGFS

void ath9k_debug_sync_cause(struct ath_common *common, u32 sync_cause)
{
	struct ath_softc *sc = common->priv;
	if (sync_cause)
		sc->debug.stats.istats.sync_cause_all++;
	if (sync_cause & AR_INTR_SYNC_RTC_IRQ)
		sc->debug.stats.istats.sync_rtc_irq++;
	if (sync_cause & AR_INTR_SYNC_MAC_IRQ)
		sc->debug.stats.istats.sync_mac_irq++;
	if (sync_cause & AR_INTR_SYNC_EEPROM_ILLEGAL_ACCESS)
		sc->debug.stats.istats.eeprom_illegal_access++;
	if (sync_cause & AR_INTR_SYNC_APB_TIMEOUT)
		sc->debug.stats.istats.apb_timeout++;
	if (sync_cause & AR_INTR_SYNC_PCI_MODE_CONFLICT)
		sc->debug.stats.istats.pci_mode_conflict++;
	if (sync_cause & AR_INTR_SYNC_HOST1_FATAL)
		sc->debug.stats.istats.host1_fatal++;
	if (sync_cause & AR_INTR_SYNC_HOST1_PERR)
		sc->debug.stats.istats.host1_perr++;
	if (sync_cause & AR_INTR_SYNC_TRCV_FIFO_PERR)
		sc->debug.stats.istats.trcv_fifo_perr++;
	if (sync_cause & AR_INTR_SYNC_RADM_CPL_EP)
		sc->debug.stats.istats.radm_cpl_ep++;
	if (sync_cause & AR_INTR_SYNC_RADM_CPL_DLLP_ABORT)
		sc->debug.stats.istats.radm_cpl_dllp_abort++;
	if (sync_cause & AR_INTR_SYNC_RADM_CPL_TLP_ABORT)
		sc->debug.stats.istats.radm_cpl_tlp_abort++;
	if (sync_cause & AR_INTR_SYNC_RADM_CPL_ECRC_ERR)
		sc->debug.stats.istats.radm_cpl_ecrc_err++;
	if (sync_cause & AR_INTR_SYNC_RADM_CPL_TIMEOUT)
		sc->debug.stats.istats.radm_cpl_timeout++;
	if (sync_cause & AR_INTR_SYNC_LOCAL_TIMEOUT)
		sc->debug.stats.istats.local_timeout++;
	if (sync_cause & AR_INTR_SYNC_PM_ACCESS)
		sc->debug.stats.istats.pm_access++;
	if (sync_cause & AR_INTR_SYNC_MAC_AWAKE)
		sc->debug.stats.istats.mac_awake++;
	if (sync_cause & AR_INTR_SYNC_MAC_ASLEEP)
		sc->debug.stats.istats.mac_asleep++;
	if (sync_cause & AR_INTR_SYNC_MAC_SLEEP_ACCESS)
		sc->debug.stats.istats.mac_sleep_access++;
}
#endif


static void ath9k_hw_set_clockrate(struct ath_hw *ah)
{
	struct ieee80211_conf *conf = &ath9k_hw_common(ah)->hw->conf;
	struct ath_common *common = ath9k_hw_common(ah);
	unsigned int clockrate;

	/* AR9287 v1.3+ uses async FIFO and runs the MAC at 117 MHz */
	if (AR_SREV_9287(ah) && AR_SREV_9287_13_OR_LATER(ah))
		clockrate = 117;
	else if (!ah->curchan) /* should really check for CCK instead */
		clockrate = ATH9K_CLOCK_RATE_CCK;
	else if (conf->channel->band == IEEE80211_BAND_2GHZ)
		clockrate = ATH9K_CLOCK_RATE_2GHZ_OFDM;
	else if (ah->caps.hw_caps & ATH9K_HW_CAP_FASTCLOCK)
		clockrate = ATH9K_CLOCK_FAST_RATE_5GHZ_OFDM;
	else
		clockrate = ATH9K_CLOCK_RATE_5GHZ_OFDM;

	if (conf_is_ht40(conf))
		clockrate *= 2;

	if (ah->curchan) {
		if (IS_CHAN_HALF_RATE(ah->curchan))
			clockrate /= 2;
		if (IS_CHAN_QUARTER_RATE(ah->curchan))
			clockrate /= 4;
	}

	common->clockrate = clockrate;
}

static u32 ath9k_hw_mac_to_clks(struct ath_hw *ah, u32 usecs)
{
	struct ath_common *common = ath9k_hw_common(ah);

	return usecs * common->clockrate;
}

bool ath9k_hw_wait(struct ath_hw *ah, u32 reg, u32 mask, u32 val, u32 timeout)
{
	int i;

	BUG_ON(timeout < AH_TIME_QUANTUM);

	for (i = 0; i < (timeout / AH_TIME_QUANTUM); i++) {
		if ((REG_READ(ah, reg) & mask) == val)
			return true;

		udelay(AH_TIME_QUANTUM);
	}

	ath_dbg(ath9k_hw_common(ah), ANY,
		"timeout (%d us) on reg 0x%x: 0x%08x & 0x%08x != 0x%08x\n",
		timeout, reg, REG_READ(ah, reg), mask, val);

	return false;
}
EXPORT_SYMBOL(ath9k_hw_wait);

void ath9k_hw_synth_delay(struct ath_hw *ah, struct ath9k_channel *chan,
			  int hw_delay)
{
	if (IS_CHAN_B(chan))
		hw_delay = (4 * hw_delay) / 22;
	else
		hw_delay /= 10;

	if (IS_CHAN_HALF_RATE(chan))
		hw_delay *= 2;
	else if (IS_CHAN_QUARTER_RATE(chan))
		hw_delay *= 4;

	udelay(hw_delay + BASE_ACTIVATE_DELAY);
}

void ath9k_hw_write_array(struct ath_hw *ah, struct ar5416IniArray *array,
			  int column, unsigned int *writecnt)
{
	int r;

	ENABLE_REGWRITE_BUFFER(ah);
	for (r = 0; r < array->ia_rows; r++) {
		REG_WRITE(ah, INI_RA(array, r, 0),
			  INI_RA(array, r, column));
		DO_DELAY(*writecnt);
	}
	REGWRITE_BUFFER_FLUSH(ah);
}

u32 ath9k_hw_reverse_bits(u32 val, u32 n)
{
	u32 retval;
	int i;

	for (i = 0, retval = 0; i < n; i++) {
		retval = (retval << 1) | (val & 1);
		val >>= 1;
	}
	return retval;
}

u16 ath9k_hw_computetxtime(struct ath_hw *ah,
			   u8 phy, int kbps,
			   u32 frameLen, u16 rateix,
			   bool shortPreamble)
{
	u32 bitsPerSymbol, numBits, numSymbols, phyTime, txTime;

	if (kbps == 0)
		return 0;

	switch (phy) {
	case WLAN_RC_PHY_CCK:
		phyTime = CCK_PREAMBLE_BITS + CCK_PLCP_BITS;
		if (shortPreamble)
			phyTime >>= 1;
		numBits = frameLen << 3;
		txTime = CCK_SIFS_TIME + phyTime + ((numBits * 1000) / kbps);
		break;
	case WLAN_RC_PHY_OFDM:
		if (ah->curchan && IS_CHAN_QUARTER_RATE(ah->curchan)) {
			bitsPerSymbol =	(kbps * OFDM_SYMBOL_TIME_QUARTER) / 1000;
			numBits = OFDM_PLCP_BITS + (frameLen << 3);
			numSymbols = DIV_ROUND_UP(numBits, bitsPerSymbol);
			txTime = OFDM_SIFS_TIME_QUARTER
				+ OFDM_PREAMBLE_TIME_QUARTER
				+ (numSymbols * OFDM_SYMBOL_TIME_QUARTER);
		} else if (ah->curchan &&
			   IS_CHAN_HALF_RATE(ah->curchan)) {
			bitsPerSymbol =	(kbps * OFDM_SYMBOL_TIME_HALF) / 1000;
			numBits = OFDM_PLCP_BITS + (frameLen << 3);
			numSymbols = DIV_ROUND_UP(numBits, bitsPerSymbol);
			txTime = OFDM_SIFS_TIME_HALF +
				OFDM_PREAMBLE_TIME_HALF
				+ (numSymbols * OFDM_SYMBOL_TIME_HALF);
		} else {
			bitsPerSymbol = (kbps * OFDM_SYMBOL_TIME) / 1000;
			numBits = OFDM_PLCP_BITS + (frameLen << 3);
			numSymbols = DIV_ROUND_UP(numBits, bitsPerSymbol);
			txTime = OFDM_SIFS_TIME + OFDM_PREAMBLE_TIME
				+ (numSymbols * OFDM_SYMBOL_TIME);
		}
		break;
	default:
		ath_err(ath9k_hw_common(ah),
			"Unknown phy %u (rate ix %u)\n", phy, rateix);
		txTime = 0;
		break;
	}

	return txTime;
}
EXPORT_SYMBOL(ath9k_hw_computetxtime);

void ath9k_hw_get_channel_centers(struct ath_hw *ah,
				  struct ath9k_channel *chan,
				  struct chan_centers *centers)
{
	int8_t extoff;

	if (!IS_CHAN_HT40(chan)) {
		centers->ctl_center = centers->ext_center =
			centers->synth_center = chan->channel;
		return;
	}

	if ((chan->chanmode == CHANNEL_A_HT40PLUS) ||
	    (chan->chanmode == CHANNEL_G_HT40PLUS)) {
		centers->synth_center =
			chan->channel + HT40_CHANNEL_CENTER_SHIFT;
		extoff = 1;
	} else {
		centers->synth_center =
			chan->channel - HT40_CHANNEL_CENTER_SHIFT;
		extoff = -1;
	}

	centers->ctl_center =
		centers->synth_center - (extoff * HT40_CHANNEL_CENTER_SHIFT);
	/* 25 MHz spacing is supported by hw but not on upper layers */
	centers->ext_center =
		centers->synth_center + (extoff * HT40_CHANNEL_CENTER_SHIFT);
}

/******************/
/* Chip Revisions */
/******************/

static void ath9k_hw_read_revisions(struct ath_hw *ah)
{
	u32 val;

	switch (ah->hw_version.devid) {
	case AR5416_AR9100_DEVID:
		ah->hw_version.macVersion = AR_SREV_VERSION_9100;
		break;
	case AR9300_DEVID_AR9330:
		ah->hw_version.macVersion = AR_SREV_VERSION_9330;
		if (ah->get_mac_revision) {
			ah->hw_version.macRev = ah->get_mac_revision();
		} else {
			val = REG_READ(ah, AR_SREV);
			ah->hw_version.macRev = MS(val, AR_SREV_REVISION2);
		}
		return;
	case AR9300_DEVID_AR9340:
		ah->hw_version.macVersion = AR_SREV_VERSION_9340;
		val = REG_READ(ah, AR_SREV);
		ah->hw_version.macRev = MS(val, AR_SREV_REVISION2);
		return;
	case AR9300_DEVID_QCA955X:
		ah->hw_version.macVersion = AR_SREV_VERSION_9550;
		return;
	}

	val = REG_READ(ah, AR_SREV) & AR_SREV_ID;

	if (val == 0xFF) {
		val = REG_READ(ah, AR_SREV);
		ah->hw_version.macVersion =
			(val & AR_SREV_VERSION2) >> AR_SREV_TYPE2_S;
		ah->hw_version.macRev = MS(val, AR_SREV_REVISION2);

		if (AR_SREV_9462(ah))
			ah->is_pciexpress = true;
		else
			ah->is_pciexpress = (val &
					     AR_SREV_TYPE2_HOST_MODE) ? 0 : 1;
	} else {
		if (!AR_SREV_9100(ah))
			ah->hw_version.macVersion = MS(val, AR_SREV_VERSION);

		ah->hw_version.macRev = val & AR_SREV_REVISION;

		if (ah->hw_version.macVersion == AR_SREV_VERSION_5416_PCIE)
			ah->is_pciexpress = true;
	}
}

/************************************/
/* HW Attach, Detach, Init Routines */
/************************************/

static void ath9k_hw_disablepcie(struct ath_hw *ah)
{
	if (!AR_SREV_5416(ah))
		return;

	REG_WRITE(ah, AR_PCIE_SERDES, 0x9248fc00);
	REG_WRITE(ah, AR_PCIE_SERDES, 0x24924924);
	REG_WRITE(ah, AR_PCIE_SERDES, 0x28000029);
	REG_WRITE(ah, AR_PCIE_SERDES, 0x57160824);
	REG_WRITE(ah, AR_PCIE_SERDES, 0x25980579);
	REG_WRITE(ah, AR_PCIE_SERDES, 0x00000000);
	REG_WRITE(ah, AR_PCIE_SERDES, 0x1aaabe40);
	REG_WRITE(ah, AR_PCIE_SERDES, 0xbe105554);
	REG_WRITE(ah, AR_PCIE_SERDES, 0x000e1007);

	REG_WRITE(ah, AR_PCIE_SERDES2, 0x00000000);
}

/* This should work for all families including legacy */
static bool ath9k_hw_chip_test(struct ath_hw *ah)
{
	struct ath_common *common = ath9k_hw_common(ah);
	u32 regAddr[2] = { AR_STA_ID0 };
	u32 regHold[2];
	static const u32 patternData[4] = {
		0x55555555, 0xaaaaaaaa, 0x66666666, 0x99999999
	};
	int i, j, loop_max;

	if (!AR_SREV_9300_20_OR_LATER(ah)) {
		loop_max = 2;
		regAddr[1] = AR_PHY_BASE + (8 << 2);
	} else
		loop_max = 1;

	for (i = 0; i < loop_max; i++) {
		u32 addr = regAddr[i];
		u32 wrData, rdData;

		regHold[i] = REG_READ(ah, addr);
		for (j = 0; j < 0x100; j++) {
			wrData = (j << 16) | j;
			REG_WRITE(ah, addr, wrData);
			rdData = REG_READ(ah, addr);
			if (rdData != wrData) {
				ath_err(common,
					"address test failed addr: 0x%08x - wr:0x%08x != rd:0x%08x\n",
					addr, wrData, rdData);
				return false;
			}
		}
		for (j = 0; j < 4; j++) {
			wrData = patternData[j];
			REG_WRITE(ah, addr, wrData);
			rdData = REG_READ(ah, addr);
			if (wrData != rdData) {
				ath_err(common,
					"address test failed addr: 0x%08x - wr:0x%08x != rd:0x%08x\n",
					addr, wrData, rdData);
				return false;
			}
		}
		REG_WRITE(ah, regAddr[i], regHold[i]);
	}
	udelay(100);

	return true;
}

static void ath9k_hw_init_config(struct ath_hw *ah)
{
	int i;

	ah->config.dma_beacon_response_time = 1;
	ah->config.sw_beacon_response_time = 6;
	ah->config.additional_swba_backoff = 0;
	ah->config.ack_6mb = 0x0;
	ah->config.cwm_ignore_extcca = 0;
	ah->config.pcie_clock_req = 0;
	ah->config.pcie_waen = 0;
	ah->config.analog_shiftreg = 1;
	ah->config.enable_ani = true;

	for (i = 0; i < AR_EEPROM_MODAL_SPURS; i++) {
		ah->config.spurchans[i][0] = AR_NO_SPUR;
		ah->config.spurchans[i][1] = AR_NO_SPUR;
	}

	/* PAPRD needs some more work to be enabled */
	ah->config.paprd_disable = 1;

	ah->config.rx_intr_mitigation = true;
	ah->config.pcieSerDesWrite = true;

	/*
	 * We need this for PCI devices only (Cardbus, PCI, miniPCI)
	 * _and_ if on non-uniprocessor systems (Multiprocessor/HT).
	 * This means we use it for all AR5416 devices, and the few
	 * minor PCI AR9280 devices out there.
	 *
	 * Serialization is required because these devices do not handle
	 * well the case of two concurrent reads/writes due to the latency
	 * involved. During one read/write another read/write can be issued
	 * on another CPU while the previous read/write may still be working
	 * on our hardware, if we hit this case the hardware poops in a loop.
	 * We prevent this by serializing reads and writes.
	 *
	 * This issue is not present on PCI-Express devices or pre-AR5416
	 * devices (legacy, 802.11abg).
	 */
	if (num_possible_cpus() > 1)
		ah->config.serialize_regmode = SER_REG_MODE_AUTO;
}

static void ath9k_hw_init_defaults(struct ath_hw *ah)
{
	struct ath_regulatory *regulatory = ath9k_hw_regulatory(ah);

	regulatory->country_code = CTRY_DEFAULT;
	regulatory->power_limit = MAX_RATE_POWER;

	ah->hw_version.magic = AR5416_MAGIC;
	ah->hw_version.subvendorid = 0;

	ah->atim_window = 0;
	ah->sta_id1_defaults =
		AR_STA_ID1_CRPT_MIC_ENABLE |
		AR_STA_ID1_MCAST_KSRCH;
	if (AR_SREV_9100(ah))
		ah->sta_id1_defaults |= AR_STA_ID1_AR9100_BA_FIX;
	ah->slottime = ATH9K_SLOT_TIME_9;
	ah->globaltxtimeout = (u32) -1;
	ah->power_mode = ATH9K_PM_UNDEFINED;
	ah->htc_reset_init = true;
}

static int ath9k_hw_init_macaddr(struct ath_hw *ah)
{
	struct ath_common *common = ath9k_hw_common(ah);
	u32 sum;
	int i;
	u16 eeval;
	static const u32 EEP_MAC[] = { EEP_MAC_LSW, EEP_MAC_MID, EEP_MAC_MSW };

	sum = 0;
	for (i = 0; i < 3; i++) {
		eeval = ah->eep_ops->get_eeprom(ah, EEP_MAC[i]);
		sum += eeval;
		common->macaddr[2 * i] = eeval >> 8;
		common->macaddr[2 * i + 1] = eeval & 0xff;
	}
	if (sum == 0 || sum == 0xffff * 3)
		return -EADDRNOTAVAIL;

	return 0;
}

static int ath9k_hw_post_init(struct ath_hw *ah)
{
	struct ath_common *common = ath9k_hw_common(ah);
	int ecode;

	if (common->bus_ops->ath_bus_type != ATH_USB) {
		if (!ath9k_hw_chip_test(ah))
			return -ENODEV;
	}

	if (!AR_SREV_9300_20_OR_LATER(ah)) {
		ecode = ar9002_hw_rf_claim(ah);
		if (ecode != 0)
			return ecode;
	}

	ecode = ath9k_hw_eeprom_init(ah);
	if (ecode != 0)
		return ecode;

	ath_dbg(ath9k_hw_common(ah), CONFIG, "Eeprom VER: %d, REV: %d\n",
		ah->eep_ops->get_eeprom_ver(ah),
		ah->eep_ops->get_eeprom_rev(ah));

	ecode = ath9k_hw_rf_alloc_ext_banks(ah);
	if (ecode) {
		ath_err(ath9k_hw_common(ah),
			"Failed allocating banks for external radio\n");
		ath9k_hw_rf_free_ext_banks(ah);
		return ecode;
	}

	if (ah->config.enable_ani) {
		ath9k_hw_ani_setup(ah);
		ath9k_hw_ani_init(ah);
	}

	return 0;
}

static void ath9k_hw_attach_ops(struct ath_hw *ah)
{
	if (AR_SREV_9300_20_OR_LATER(ah))
		ar9003_hw_attach_ops(ah);
	else
		ar9002_hw_attach_ops(ah);
}

/* Called for all hardware families */
static int __ath9k_hw_init(struct ath_hw *ah)
{
	struct ath_common *common = ath9k_hw_common(ah);
	int r = 0;

	ath9k_hw_read_revisions(ah);

	/*
	 * Read back AR_WA into a permanent copy and set bits 14 and 17.
	 * We need to do this to avoid RMW of this register. We cannot
	 * read the reg when chip is asleep.
	 */
	ah->WARegVal = REG_READ(ah, AR_WA);
	ah->WARegVal |= (AR_WA_D3_L1_DISABLE |
			 AR_WA_ASPM_TIMER_BASED_DISABLE);

	if (!ath9k_hw_set_reset_reg(ah, ATH9K_RESET_POWER_ON)) {
		ath_err(common, "Couldn't reset chip\n");
		return -EIO;
	}

	if (AR_SREV_9462(ah))
		ah->WARegVal &= ~AR_WA_D3_L1_DISABLE;

	ath9k_hw_init_defaults(ah);
	ath9k_hw_init_config(ah);

	ath9k_hw_attach_ops(ah);

	if (!ath9k_hw_setpower(ah, ATH9K_PM_AWAKE)) {
		ath_err(common, "Couldn't wakeup chip\n");
		return -EIO;
	}

	if (NR_CPUS > 1 && ah->config.serialize_regmode == SER_REG_MODE_AUTO) {
		if (ah->hw_version.macVersion == AR_SREV_VERSION_5416_PCI ||
		    ((AR_SREV_9160(ah) || AR_SREV_9280(ah) || AR_SREV_9287(ah)) &&
		     !ah->is_pciexpress)) {
			ah->config.serialize_regmode =
				SER_REG_MODE_ON;
		} else {
			ah->config.serialize_regmode =
				SER_REG_MODE_OFF;
		}
	}

	ath_dbg(common, RESET, "serialize_regmode is %d\n",
		ah->config.serialize_regmode);

	if (AR_SREV_9285(ah) || AR_SREV_9271(ah))
		ah->config.max_txtrig_level = MAX_TX_FIFO_THRESHOLD >> 1;
	else
		ah->config.max_txtrig_level = MAX_TX_FIFO_THRESHOLD;

	switch (ah->hw_version.macVersion) {
	case AR_SREV_VERSION_5416_PCI:
	case AR_SREV_VERSION_5416_PCIE:
	case AR_SREV_VERSION_9160:
	case AR_SREV_VERSION_9100:
	case AR_SREV_VERSION_9280:
	case AR_SREV_VERSION_9285:
	case AR_SREV_VERSION_9287:
	case AR_SREV_VERSION_9271:
	case AR_SREV_VERSION_9300:
	case AR_SREV_VERSION_9330:
	case AR_SREV_VERSION_9485:
	case AR_SREV_VERSION_9340:
	case AR_SREV_VERSION_9462:
	case AR_SREV_VERSION_9550:
		break;
	default:
		ath_err(common,
			"Mac Chip Rev 0x%02x.%x is not supported by this driver\n",
			ah->hw_version.macVersion, ah->hw_version.macRev);
		return -EOPNOTSUPP;
	}

	if (AR_SREV_9271(ah) || AR_SREV_9100(ah) || AR_SREV_9340(ah) ||
	    AR_SREV_9330(ah) || AR_SREV_9550(ah))
		ah->is_pciexpress = false;

	ah->hw_version.phyRev = REG_READ(ah, AR_PHY_CHIP_ID);
	ath9k_hw_init_cal_settings(ah);

	ah->ani_function = ATH9K_ANI_ALL;
	if (AR_SREV_9280_20_OR_LATER(ah) && !AR_SREV_9300_20_OR_LATER(ah))
		ah->ani_function &= ~ATH9K_ANI_NOISE_IMMUNITY_LEVEL;
	if (!AR_SREV_9300_20_OR_LATER(ah))
		ah->ani_function &= ~ATH9K_ANI_MRC_CCK;

	/* disable ANI for 9340 */
	if (AR_SREV_9340(ah))
		ah->config.enable_ani = false;

	ath9k_hw_init_mode_regs(ah);

	if (!ah->is_pciexpress)
		ath9k_hw_disablepcie(ah);

	r = ath9k_hw_post_init(ah);
	if (r)
		return r;

	ath9k_hw_init_mode_gain_regs(ah);
	r = ath9k_hw_fill_cap_info(ah);
	if (r)
		return r;

	r = ath9k_hw_init_macaddr(ah);
	if (r) {
		ath_err(common, "Failed to initialize MAC address\n");
		return r;
	}

	if (AR_SREV_9285(ah) || AR_SREV_9271(ah))
		ah->tx_trig_level = (AR_FTRIG_256B >> AR_FTRIG_S);
	else
		ah->tx_trig_level = (AR_FTRIG_512B >> AR_FTRIG_S);

	if (AR_SREV_9330(ah))
		ah->bb_watchdog_timeout_ms = 85;
	else
		ah->bb_watchdog_timeout_ms = 25;

	common->state = ATH_HW_INITIALIZED;

	return 0;
}

int ath9k_hw_init(struct ath_hw *ah)
{
	int ret;
	struct ath_common *common = ath9k_hw_common(ah);

	/* These are all the AR5008/AR9001/AR9002 hardware family of chipsets */
	switch (ah->hw_version.devid) {
	case AR5416_DEVID_PCI:
	case AR5416_DEVID_PCIE:
	case AR5416_AR9100_DEVID:
	case AR9160_DEVID_PCI:
	case AR9280_DEVID_PCI:
	case AR9280_DEVID_PCIE:
	case AR9285_DEVID_PCIE:
	case AR9287_DEVID_PCI:
	case AR9287_DEVID_PCIE:
	case AR2427_DEVID_PCIE:
	case AR9300_DEVID_PCIE:
	case AR9300_DEVID_AR9485_PCIE:
	case AR9300_DEVID_AR9330:
	case AR9300_DEVID_AR9340:
	case AR9300_DEVID_QCA955X:
	case AR9300_DEVID_AR9580:
	case AR9300_DEVID_AR9462:
		break;
	default:
		if (common->bus_ops->ath_bus_type == ATH_USB)
			break;
		ath_err(common, "Hardware device ID 0x%04x not supported\n",
			ah->hw_version.devid);
		return -EOPNOTSUPP;
	}

	ret = __ath9k_hw_init(ah);
	if (ret) {
		ath_err(common,
			"Unable to initialize hardware; initialization status: %d\n",
			ret);
		return ret;
	}

	return 0;
}
EXPORT_SYMBOL(ath9k_hw_init);

static void ath9k_hw_init_qos(struct ath_hw *ah)
{
	ENABLE_REGWRITE_BUFFER(ah);

	REG_WRITE(ah, AR_MIC_QOS_CONTROL, 0x100aa);
	REG_WRITE(ah, AR_MIC_QOS_SELECT, 0x3210);

	REG_WRITE(ah, AR_QOS_NO_ACK,
		  SM(2, AR_QOS_NO_ACK_TWO_BIT) |
		  SM(5, AR_QOS_NO_ACK_BIT_OFF) |
		  SM(0, AR_QOS_NO_ACK_BYTE_OFF));

	REG_WRITE(ah, AR_TXOP_X, AR_TXOP_X_VAL);
	REG_WRITE(ah, AR_TXOP_0_3, 0xFFFFFFFF);
	REG_WRITE(ah, AR_TXOP_4_7, 0xFFFFFFFF);
	REG_WRITE(ah, AR_TXOP_8_11, 0xFFFFFFFF);
	REG_WRITE(ah, AR_TXOP_12_15, 0xFFFFFFFF);

	REGWRITE_BUFFER_FLUSH(ah);
}

u32 ar9003_get_pll_sqsum_dvc(struct ath_hw *ah)
{
	struct ath_common *common = ath9k_hw_common(ah);
	int i = 0;

	REG_CLR_BIT(ah, PLL3, PLL3_DO_MEAS_MASK);
	udelay(100);
	REG_SET_BIT(ah, PLL3, PLL3_DO_MEAS_MASK);

	while ((REG_READ(ah, PLL4) & PLL4_MEAS_DONE) == 0) {

		udelay(100);

		if (WARN_ON_ONCE(i >= 100)) {
			ath_err(common, "PLL4 meaurement not done\n");
			break;
		}

		i++;
	}

	return (REG_READ(ah, PLL3) & SQSUM_DVC_MASK) >> 3;
}
EXPORT_SYMBOL(ar9003_get_pll_sqsum_dvc);

static void ath9k_hw_init_pll(struct ath_hw *ah,
			      struct ath9k_channel *chan)
{
	u32 pll;

	if (AR_SREV_9485(ah)) {

		/* program BB PLL ki and kd value, ki=0x4, kd=0x40 */
		REG_RMW_FIELD(ah, AR_CH0_BB_DPLL2,
			      AR_CH0_BB_DPLL2_PLL_PWD, 0x1);
		REG_RMW_FIELD(ah, AR_CH0_BB_DPLL2,
			      AR_CH0_DPLL2_KD, 0x40);
		REG_RMW_FIELD(ah, AR_CH0_BB_DPLL2,
			      AR_CH0_DPLL2_KI, 0x4);

		REG_RMW_FIELD(ah, AR_CH0_BB_DPLL1,
			      AR_CH0_BB_DPLL1_REFDIV, 0x5);
		REG_RMW_FIELD(ah, AR_CH0_BB_DPLL1,
			      AR_CH0_BB_DPLL1_NINI, 0x58);
		REG_RMW_FIELD(ah, AR_CH0_BB_DPLL1,
			      AR_CH0_BB_DPLL1_NFRAC, 0x0);

		REG_RMW_FIELD(ah, AR_CH0_BB_DPLL2,
			      AR_CH0_BB_DPLL2_OUTDIV, 0x1);
		REG_RMW_FIELD(ah, AR_CH0_BB_DPLL2,
			      AR_CH0_BB_DPLL2_LOCAL_PLL, 0x1);
		REG_RMW_FIELD(ah, AR_CH0_BB_DPLL2,
			      AR_CH0_BB_DPLL2_EN_NEGTRIG, 0x1);

		/* program BB PLL phase_shift to 0x6 */
		REG_RMW_FIELD(ah, AR_CH0_BB_DPLL3,
			      AR_CH0_BB_DPLL3_PHASE_SHIFT, 0x6);

		REG_RMW_FIELD(ah, AR_CH0_BB_DPLL2,
			      AR_CH0_BB_DPLL2_PLL_PWD, 0x0);
		udelay(1000);
	} else if (AR_SREV_9330(ah)) {
		u32 ddr_dpll2, pll_control2, kd;

		if (ah->is_clk_25mhz) {
			ddr_dpll2 = 0x18e82f01;
			pll_control2 = 0xe04a3d;
			kd = 0x1d;
		} else {
			ddr_dpll2 = 0x19e82f01;
			pll_control2 = 0x886666;
			kd = 0x3d;
		}

		/* program DDR PLL ki and kd value */
		REG_WRITE(ah, AR_CH0_DDR_DPLL2, ddr_dpll2);

		/* program DDR PLL phase_shift */
		REG_RMW_FIELD(ah, AR_CH0_DDR_DPLL3,
			      AR_CH0_DPLL3_PHASE_SHIFT, 0x1);

		REG_WRITE(ah, AR_RTC_PLL_CONTROL, 0x1142c);
		udelay(1000);

		/* program refdiv, nint, frac to RTC register */
		REG_WRITE(ah, AR_RTC_PLL_CONTROL2, pll_control2);

		/* program BB PLL kd and ki value */
		REG_RMW_FIELD(ah, AR_CH0_BB_DPLL2, AR_CH0_DPLL2_KD, kd);
		REG_RMW_FIELD(ah, AR_CH0_BB_DPLL2, AR_CH0_DPLL2_KI, 0x06);

		/* program BB PLL phase_shift */
		REG_RMW_FIELD(ah, AR_CH0_BB_DPLL3,
			      AR_CH0_BB_DPLL3_PHASE_SHIFT, 0x1);
	} else if (AR_SREV_9340(ah) || AR_SREV_9550(ah)) {
		u32 regval, pll2_divint, pll2_divfrac, refdiv;

		REG_WRITE(ah, AR_RTC_PLL_CONTROL, 0x1142c);
		udelay(1000);

		REG_SET_BIT(ah, AR_PHY_PLL_MODE, 0x1 << 16);
		udelay(100);

		if (ah->is_clk_25mhz) {
			pll2_divint = 0x54;
			pll2_divfrac = 0x1eb85;
			refdiv = 3;
		} else {
			if (AR_SREV_9340(ah)) {
				pll2_divint = 88;
				pll2_divfrac = 0;
				refdiv = 5;
			} else {
				pll2_divint = 0x11;
				pll2_divfrac = 0x26666;
				refdiv = 1;
			}
		}

		regval = REG_READ(ah, AR_PHY_PLL_MODE);
		regval |= (0x1 << 16);
		REG_WRITE(ah, AR_PHY_PLL_MODE, regval);
		udelay(100);

		REG_WRITE(ah, AR_PHY_PLL_CONTROL, (refdiv << 27) |
			  (pll2_divint << 18) | pll2_divfrac);
		udelay(100);

		regval = REG_READ(ah, AR_PHY_PLL_MODE);
		if (AR_SREV_9340(ah))
			regval = (regval & 0x80071fff) | (0x1 << 30) |
				 (0x1 << 13) | (0x4 << 26) | (0x18 << 19);
		else
			regval = (regval & 0x80071fff) | (0x3 << 30) |
				 (0x1 << 13) | (0x4 << 26) | (0x60 << 19);
		REG_WRITE(ah, AR_PHY_PLL_MODE, regval);
		REG_WRITE(ah, AR_PHY_PLL_MODE,
			  REG_READ(ah, AR_PHY_PLL_MODE) & 0xfffeffff);
		udelay(1000);
	}

	pll = ath9k_hw_compute_pll_control(ah, chan);

	REG_WRITE(ah, AR_RTC_PLL_CONTROL, pll);

	if (AR_SREV_9485(ah) || AR_SREV_9340(ah) || AR_SREV_9330(ah) ||
	    AR_SREV_9550(ah))
		udelay(1000);

	/* Switch the core clock for ar9271 to 117Mhz */
	if (AR_SREV_9271(ah)) {
		udelay(500);
		REG_WRITE(ah, 0x50040, 0x304);
	}

	udelay(RTC_PLL_SETTLE_DELAY);

	REG_WRITE(ah, AR_RTC_SLEEP_CLK, AR_RTC_FORCE_DERIVED_CLK);

	if (AR_SREV_9340(ah) || AR_SREV_9550(ah)) {
		if (ah->is_clk_25mhz) {
			REG_WRITE(ah, AR_RTC_DERIVED_CLK, 0x17c << 1);
			REG_WRITE(ah, AR_SLP32_MODE, 0x0010f3d7);
			REG_WRITE(ah,  AR_SLP32_INC, 0x0001e7ae);
		} else {
			REG_WRITE(ah, AR_RTC_DERIVED_CLK, 0x261 << 1);
			REG_WRITE(ah, AR_SLP32_MODE, 0x0010f400);
			REG_WRITE(ah,  AR_SLP32_INC, 0x0001e800);
		}
		udelay(100);
	}
}

static void ath9k_hw_init_interrupt_masks(struct ath_hw *ah,
					  enum nl80211_iftype opmode)
{
	u32 sync_default = AR_INTR_SYNC_DEFAULT;
	u32 imr_reg = AR_IMR_TXERR |
		AR_IMR_TXURN |
		AR_IMR_RXERR |
		AR_IMR_RXORN |
		AR_IMR_BCNMISC;

	if (AR_SREV_9340(ah) || AR_SREV_9550(ah))
		sync_default &= ~AR_INTR_SYNC_HOST1_FATAL;

	if (AR_SREV_9300_20_OR_LATER(ah)) {
		imr_reg |= AR_IMR_RXOK_HP;
		if (ah->config.rx_intr_mitigation)
			imr_reg |= AR_IMR_RXINTM | AR_IMR_RXMINTR;
		else
			imr_reg |= AR_IMR_RXOK_LP;

	} else {
		if (ah->config.rx_intr_mitigation)
			imr_reg |= AR_IMR_RXINTM | AR_IMR_RXMINTR;
		else
			imr_reg |= AR_IMR_RXOK;
	}

	if (ah->config.tx_intr_mitigation)
		imr_reg |= AR_IMR_TXINTM | AR_IMR_TXMINTR;
	else
		imr_reg |= AR_IMR_TXOK;

	if (opmode == NL80211_IFTYPE_AP)
		imr_reg |= AR_IMR_MIB;

	ENABLE_REGWRITE_BUFFER(ah);

	REG_WRITE(ah, AR_IMR, imr_reg);
	ah->imrs2_reg |= AR_IMR_S2_GTT;
	REG_WRITE(ah, AR_IMR_S2, ah->imrs2_reg);

	if (!AR_SREV_9100(ah)) {
		REG_WRITE(ah, AR_INTR_SYNC_CAUSE, 0xFFFFFFFF);
		REG_WRITE(ah, AR_INTR_SYNC_ENABLE, sync_default);
		REG_WRITE(ah, AR_INTR_SYNC_MASK, 0);
	}

	REGWRITE_BUFFER_FLUSH(ah);

	if (AR_SREV_9300_20_OR_LATER(ah)) {
		REG_WRITE(ah, AR_INTR_PRIO_ASYNC_ENABLE, 0);
		REG_WRITE(ah, AR_INTR_PRIO_ASYNC_MASK, 0);
		REG_WRITE(ah, AR_INTR_PRIO_SYNC_ENABLE, 0);
		REG_WRITE(ah, AR_INTR_PRIO_SYNC_MASK, 0);
	}
}

static void ath9k_hw_set_sifs_time(struct ath_hw *ah, u32 us)
{
	u32 val = ath9k_hw_mac_to_clks(ah, us - 2);
	val = min(val, (u32) 0xFFFF);
	REG_WRITE(ah, AR_D_GBL_IFS_SIFS, val);
}

static void ath9k_hw_setslottime(struct ath_hw *ah, u32 us)
{
	u32 val = ath9k_hw_mac_to_clks(ah, us);
	val = min(val, (u32) 0xFFFF);
	REG_WRITE(ah, AR_D_GBL_IFS_SLOT, val);
}

static void ath9k_hw_set_ack_timeout(struct ath_hw *ah, u32 us)
{
	u32 val = ath9k_hw_mac_to_clks(ah, us);
	val = min(val, (u32) MS(0xFFFFFFFF, AR_TIME_OUT_ACK));
	REG_RMW_FIELD(ah, AR_TIME_OUT, AR_TIME_OUT_ACK, val);
}

static void ath9k_hw_set_cts_timeout(struct ath_hw *ah, u32 us)
{
	u32 val = ath9k_hw_mac_to_clks(ah, us);
	val = min(val, (u32) MS(0xFFFFFFFF, AR_TIME_OUT_CTS));
	REG_RMW_FIELD(ah, AR_TIME_OUT, AR_TIME_OUT_CTS, val);
}

static bool ath9k_hw_set_global_txtimeout(struct ath_hw *ah, u32 tu)
{
	if (tu > 0xFFFF) {
		ath_dbg(ath9k_hw_common(ah), XMIT, "bad global tx timeout %u\n",
			tu);
		ah->globaltxtimeout = (u32) -1;
		return false;
	} else {
		REG_RMW_FIELD(ah, AR_GTXTO, AR_GTXTO_TIMEOUT_LIMIT, tu);
		ah->globaltxtimeout = tu;
		return true;
	}
}

void ath9k_hw_init_global_settings(struct ath_hw *ah)
{
	struct ath_common *common = ath9k_hw_common(ah);
	struct ieee80211_conf *conf = &common->hw->conf;
	const struct ath9k_channel *chan = ah->curchan;
	int acktimeout, ctstimeout, ack_offset = 0;
	int slottime;
	int sifstime;
	int rx_lat = 0, tx_lat = 0, eifs = 0;
	u32 reg;

	ath_dbg(ath9k_hw_common(ah), RESET, "ah->misc_mode 0x%x\n",
		ah->misc_mode);

	if (!chan)
		return;

	if (ah->misc_mode != 0)
		REG_SET_BIT(ah, AR_PCU_MISC, ah->misc_mode);

	if (IS_CHAN_A_FAST_CLOCK(ah, chan))
		rx_lat = 41;
	else
		rx_lat = 37;
	tx_lat = 54;

	if (IS_CHAN_5GHZ(chan))
		sifstime = 16;
	else
		sifstime = 10;

	if (IS_CHAN_HALF_RATE(chan)) {
		eifs = 175;
		rx_lat *= 2;
		tx_lat *= 2;
		if (IS_CHAN_A_FAST_CLOCK(ah, chan))
		    tx_lat += 11;

		sifstime *= 2;
		ack_offset = 16;
		slottime = 13;
	} else if (IS_CHAN_QUARTER_RATE(chan)) {
		eifs = 340;
		rx_lat = (rx_lat * 4) - 1;
		tx_lat *= 4;
		if (IS_CHAN_A_FAST_CLOCK(ah, chan))
		    tx_lat += 22;

		sifstime *= 4;
		ack_offset = 32;
		slottime = 21;
	} else {
		if (AR_SREV_9287(ah) && AR_SREV_9287_13_OR_LATER(ah)) {
			eifs = AR_D_GBL_IFS_EIFS_ASYNC_FIFO;
			reg = AR_USEC_ASYNC_FIFO;
		} else {
			eifs = REG_READ(ah, AR_D_GBL_IFS_EIFS)/
				common->clockrate;
			reg = REG_READ(ah, AR_USEC);
		}
		rx_lat = MS(reg, AR_USEC_RX_LAT);
		tx_lat = MS(reg, AR_USEC_TX_LAT);

		slottime = ah->slottime;
	}

	/* As defined by IEEE 802.11-2007 17.3.8.6 */
	acktimeout = slottime + sifstime + 3 * ah->coverage_class + ack_offset;
	ctstimeout = acktimeout;

	/*
	 * Workaround for early ACK timeouts, add an offset to match the
	 * initval's 64us ack timeout value. Use 48us for the CTS timeout.
	 * This was initially only meant to work around an issue with delayed
	 * BA frames in some implementations, but it has been found to fix ACK
	 * timeout issues in other cases as well.
	 */
	if (conf->channel && conf->channel->band == IEEE80211_BAND_2GHZ &&
	    !IS_CHAN_HALF_RATE(chan) && !IS_CHAN_QUARTER_RATE(chan)) {
		acktimeout += 64 - sifstime - ah->slottime;
		ctstimeout += 48 - sifstime - ah->slottime;
	}


	ath9k_hw_set_sifs_time(ah, sifstime);
	ath9k_hw_setslottime(ah, slottime);
	ath9k_hw_set_ack_timeout(ah, acktimeout);
	ath9k_hw_set_cts_timeout(ah, ctstimeout);
	if (ah->globaltxtimeout != (u32) -1)
		ath9k_hw_set_global_txtimeout(ah, ah->globaltxtimeout);

	REG_WRITE(ah, AR_D_GBL_IFS_EIFS, ath9k_hw_mac_to_clks(ah, eifs));
	REG_RMW(ah, AR_USEC,
		(common->clockrate - 1) |
		SM(rx_lat, AR_USEC_RX_LAT) |
		SM(tx_lat, AR_USEC_TX_LAT),
		AR_USEC_TX_LAT | AR_USEC_RX_LAT | AR_USEC_USEC);

}
EXPORT_SYMBOL(ath9k_hw_init_global_settings);

void ath9k_hw_deinit(struct ath_hw *ah)
{
	struct ath_common *common = ath9k_hw_common(ah);

	if (common->state < ATH_HW_INITIALIZED)
		goto free_hw;

	ath9k_hw_setpower(ah, ATH9K_PM_FULL_SLEEP);

free_hw:
	ath9k_hw_rf_free_ext_banks(ah);
}
EXPORT_SYMBOL(ath9k_hw_deinit);

/*******/
/* INI */
/*******/

u32 ath9k_regd_get_ctl(struct ath_regulatory *reg, struct ath9k_channel *chan)
{
	u32 ctl = ath_regd_get_band_ctl(reg, chan->chan->band);

	if (IS_CHAN_B(chan))
		ctl |= CTL_11B;
	else if (IS_CHAN_G(chan))
		ctl |= CTL_11G;
	else
		ctl |= CTL_11A;

	return ctl;
}

/****************************************/
/* Reset and Channel Switching Routines */
/****************************************/

static inline void ath9k_hw_set_dma(struct ath_hw *ah)
{
	struct ath_common *common = ath9k_hw_common(ah);

	ENABLE_REGWRITE_BUFFER(ah);

	/*
	 * set AHB_MODE not to do cacheline prefetches
	*/
	if (!AR_SREV_9300_20_OR_LATER(ah))
		REG_SET_BIT(ah, AR_AHB_MODE, AR_AHB_PREFETCH_RD_EN);

	/*
	 * let mac dma reads be in 128 byte chunks
	 */
	REG_RMW(ah, AR_TXCFG, AR_TXCFG_DMASZ_128B, AR_TXCFG_DMASZ_MASK);

	REGWRITE_BUFFER_FLUSH(ah);

	/*
	 * Restore TX Trigger Level to its pre-reset value.
	 * The initial value depends on whether aggregation is enabled, and is
	 * adjusted whenever underruns are detected.
	 */
	if (!AR_SREV_9300_20_OR_LATER(ah))
		REG_RMW_FIELD(ah, AR_TXCFG, AR_FTRIG, ah->tx_trig_level);

	ENABLE_REGWRITE_BUFFER(ah);

	/*
	 * let mac dma writes be in 128 byte chunks
	 */
	REG_RMW(ah, AR_RXCFG, AR_RXCFG_DMASZ_128B, AR_RXCFG_DMASZ_MASK);

	/*
	 * Setup receive FIFO threshold to hold off TX activities
	 */
	REG_WRITE(ah, AR_RXFIFO_CFG, 0x200);

	if (AR_SREV_9300_20_OR_LATER(ah)) {
		REG_RMW_FIELD(ah, AR_RXBP_THRESH, AR_RXBP_THRESH_HP, 0x1);
		REG_RMW_FIELD(ah, AR_RXBP_THRESH, AR_RXBP_THRESH_LP, 0x1);

		ath9k_hw_set_rx_bufsize(ah, common->rx_bufsize -
			ah->caps.rx_status_len);
	}

	/*
	 * reduce the number of usable entries in PCU TXBUF to avoid
	 * wrap around issues.
	 */
	if (AR_SREV_9285(ah)) {
		/* For AR9285 the number of Fifos are reduced to half.
		 * So set the usable tx buf size also to half to
		 * avoid data/delimiter underruns
		 */
		REG_WRITE(ah, AR_PCU_TXBUF_CTRL,
			  AR_9285_PCU_TXBUF_CTRL_USABLE_SIZE);
	} else if (!AR_SREV_9271(ah)) {
		REG_WRITE(ah, AR_PCU_TXBUF_CTRL,
			  AR_PCU_TXBUF_CTRL_USABLE_SIZE);
	}

	REGWRITE_BUFFER_FLUSH(ah);

	if (AR_SREV_9300_20_OR_LATER(ah))
		ath9k_hw_reset_txstatus_ring(ah);
}

static void ath9k_hw_set_operating_mode(struct ath_hw *ah, int opmode)
{
	u32 mask = AR_STA_ID1_STA_AP | AR_STA_ID1_ADHOC;
	u32 set = AR_STA_ID1_KSRCH_MODE;

	switch (opmode) {
	case NL80211_IFTYPE_ADHOC:
	case NL80211_IFTYPE_MESH_POINT:
		set |= AR_STA_ID1_ADHOC;
		REG_SET_BIT(ah, AR_CFG, AR_CFG_AP_ADHOC_INDICATION);
		break;
	case NL80211_IFTYPE_AP:
		set |= AR_STA_ID1_STA_AP;
		/* fall through */
	case NL80211_IFTYPE_STATION:
		REG_CLR_BIT(ah, AR_CFG, AR_CFG_AP_ADHOC_INDICATION);
		break;
	default:
		if (!ah->is_monitoring)
			set = 0;
		break;
	}
	REG_RMW(ah, AR_STA_ID1, set, mask);
}

void ath9k_hw_get_delta_slope_vals(struct ath_hw *ah, u32 coef_scaled,
				   u32 *coef_mantissa, u32 *coef_exponent)
{
	u32 coef_exp, coef_man;

	for (coef_exp = 31; coef_exp > 0; coef_exp--)
		if ((coef_scaled >> coef_exp) & 0x1)
			break;

	coef_exp = 14 - (coef_exp - COEF_SCALE_S);

	coef_man = coef_scaled + (1 << (COEF_SCALE_S - coef_exp - 1));

	*coef_mantissa = coef_man >> (COEF_SCALE_S - coef_exp);
	*coef_exponent = coef_exp - 16;
}

static bool ath9k_hw_set_reset(struct ath_hw *ah, int type)
{
	u32 rst_flags;
	u32 tmpReg;

	if (AR_SREV_9100(ah)) {
		REG_RMW_FIELD(ah, AR_RTC_DERIVED_CLK,
			      AR_RTC_DERIVED_CLK_PERIOD, 1);
		(void)REG_READ(ah, AR_RTC_DERIVED_CLK);
	}

	ENABLE_REGWRITE_BUFFER(ah);

	if (AR_SREV_9300_20_OR_LATER(ah)) {
		REG_WRITE(ah, AR_WA, ah->WARegVal);
		udelay(10);
	}

	REG_WRITE(ah, AR_RTC_FORCE_WAKE, AR_RTC_FORCE_WAKE_EN |
		  AR_RTC_FORCE_WAKE_ON_INT);

	if (AR_SREV_9100(ah)) {
		rst_flags = AR_RTC_RC_MAC_WARM | AR_RTC_RC_MAC_COLD |
			AR_RTC_RC_COLD_RESET | AR_RTC_RC_WARM_RESET;
	} else {
		tmpReg = REG_READ(ah, AR_INTR_SYNC_CAUSE);
		if (tmpReg &
		    (AR_INTR_SYNC_LOCAL_TIMEOUT |
		     AR_INTR_SYNC_RADM_CPL_TIMEOUT)) {
			u32 val;
			REG_WRITE(ah, AR_INTR_SYNC_ENABLE, 0);

			val = AR_RC_HOSTIF;
			if (!AR_SREV_9300_20_OR_LATER(ah))
				val |= AR_RC_AHB;
			REG_WRITE(ah, AR_RC, val);

		} else if (!AR_SREV_9300_20_OR_LATER(ah))
			REG_WRITE(ah, AR_RC, AR_RC_AHB);

		rst_flags = AR_RTC_RC_MAC_WARM;
		if (type == ATH9K_RESET_COLD)
			rst_flags |= AR_RTC_RC_MAC_COLD;
	}

	if (AR_SREV_9330(ah)) {
		int npend = 0;
		int i;

		/* AR9330 WAR:
		 * call external reset function to reset WMAC if:
		 * - doing a cold reset
		 * - we have pending frames in the TX queues
		 */

		for (i = 0; i < AR_NUM_QCU; i++) {
			npend = ath9k_hw_numtxpending(ah, i);
			if (npend)
				break;
		}

		if (ah->external_reset &&
		    (npend || type == ATH9K_RESET_COLD)) {
			int reset_err = 0;

			ath_dbg(ath9k_hw_common(ah), RESET,
				"reset MAC via external reset\n");

			reset_err = ah->external_reset();
			if (reset_err) {
				ath_err(ath9k_hw_common(ah),
					"External reset failed, err=%d\n",
					reset_err);
				return false;
			}

			REG_WRITE(ah, AR_RTC_RESET, 1);
		}
	}

	if (ath9k_hw_mci_is_enabled(ah))
		ar9003_mci_check_gpm_offset(ah);

	REG_WRITE(ah, AR_RTC_RC, rst_flags);

	REGWRITE_BUFFER_FLUSH(ah);

	udelay(50);

	REG_WRITE(ah, AR_RTC_RC, 0);
	if (!ath9k_hw_wait(ah, AR_RTC_RC, AR_RTC_RC_M, 0, AH_WAIT_TIMEOUT)) {
		ath_dbg(ath9k_hw_common(ah), RESET, "RTC stuck in MAC reset\n");
		return false;
	}

	if (!AR_SREV_9100(ah))
		REG_WRITE(ah, AR_RC, 0);

	if (AR_SREV_9100(ah))
		udelay(50);

	return true;
}

static bool ath9k_hw_set_reset_power_on(struct ath_hw *ah)
{
	ENABLE_REGWRITE_BUFFER(ah);

	if (AR_SREV_9300_20_OR_LATER(ah)) {
		REG_WRITE(ah, AR_WA, ah->WARegVal);
		udelay(10);
	}

	REG_WRITE(ah, AR_RTC_FORCE_WAKE, AR_RTC_FORCE_WAKE_EN |
		  AR_RTC_FORCE_WAKE_ON_INT);

	if (!AR_SREV_9100(ah) && !AR_SREV_9300_20_OR_LATER(ah))
		REG_WRITE(ah, AR_RC, AR_RC_AHB);

	REG_WRITE(ah, AR_RTC_RESET, 0);

	REGWRITE_BUFFER_FLUSH(ah);

	if (!AR_SREV_9300_20_OR_LATER(ah))
		udelay(2);

	if (!AR_SREV_9100(ah) && !AR_SREV_9300_20_OR_LATER(ah))
		REG_WRITE(ah, AR_RC, 0);

	REG_WRITE(ah, AR_RTC_RESET, 1);

	if (!ath9k_hw_wait(ah,
			   AR_RTC_STATUS,
			   AR_RTC_STATUS_M,
			   AR_RTC_STATUS_ON,
			   AH_WAIT_TIMEOUT)) {
		ath_dbg(ath9k_hw_common(ah), RESET, "RTC not waking up\n");
		return false;
	}

	return ath9k_hw_set_reset(ah, ATH9K_RESET_WARM);
}

static bool ath9k_hw_set_reset_reg(struct ath_hw *ah, u32 type)
{
	bool ret = false;

	if (AR_SREV_9300_20_OR_LATER(ah)) {
		REG_WRITE(ah, AR_WA, ah->WARegVal);
		udelay(10);
	}

	REG_WRITE(ah, AR_RTC_FORCE_WAKE,
		  AR_RTC_FORCE_WAKE_EN | AR_RTC_FORCE_WAKE_ON_INT);

	switch (type) {
	case ATH9K_RESET_POWER_ON:
		ret = ath9k_hw_set_reset_power_on(ah);
		break;
	case ATH9K_RESET_WARM:
	case ATH9K_RESET_COLD:
		ret = ath9k_hw_set_reset(ah, type);
		break;
	default:
		break;
	}

	return ret;
}

static bool ath9k_hw_chip_reset(struct ath_hw *ah,
				struct ath9k_channel *chan)
{
	int reset_type = ATH9K_RESET_WARM;

	if (AR_SREV_9280(ah)) {
		if (ah->eep_ops->get_eeprom(ah, EEP_OL_PWRCTRL))
			reset_type = ATH9K_RESET_POWER_ON;
		else
			reset_type = ATH9K_RESET_COLD;
	}

	if (!ath9k_hw_set_reset_reg(ah, reset_type))
		return false;

	if (!ath9k_hw_setpower(ah, ATH9K_PM_AWAKE))
		return false;

	ah->chip_fullsleep = false;

	if (AR_SREV_9330(ah))
		ar9003_hw_internal_regulator_apply(ah);
	ath9k_hw_init_pll(ah, chan);
	ath9k_hw_set_rfmode(ah, chan);

	return true;
}

static bool ath9k_hw_channel_change(struct ath_hw *ah,
				    struct ath9k_channel *chan)
{
	struct ath_common *common = ath9k_hw_common(ah);
	u32 qnum;
	int r;
	bool edma = !!(ah->caps.hw_caps & ATH9K_HW_CAP_EDMA);
	bool band_switch, mode_diff;
	u8 ini_reloaded;

	band_switch = (chan->channelFlags & (CHANNEL_2GHZ | CHANNEL_5GHZ)) !=
		      (ah->curchan->channelFlags & (CHANNEL_2GHZ |
						    CHANNEL_5GHZ));
	mode_diff = (chan->chanmode != ah->curchan->chanmode);

	for (qnum = 0; qnum < AR_NUM_QCU; qnum++) {
		if (ath9k_hw_numtxpending(ah, qnum)) {
			ath_dbg(common, QUEUE,
				"Transmit frames pending on queue %d\n", qnum);
			return false;
		}
	}

	if (!ath9k_hw_rfbus_req(ah)) {
		ath_err(common, "Could not kill baseband RX\n");
		return false;
	}

	if (edma && (band_switch || mode_diff)) {
		ath9k_hw_mark_phy_inactive(ah);
		udelay(5);

		ath9k_hw_init_pll(ah, NULL);

		if (ath9k_hw_fast_chan_change(ah, chan, &ini_reloaded)) {
			ath_err(common, "Failed to do fast channel change\n");
			return false;
		}
	}

	ath9k_hw_set_channel_regs(ah, chan);

	r = ath9k_hw_rf_set_freq(ah, chan);
	if (r) {
		ath_err(common, "Failed to set channel\n");
		return false;
	}
	ath9k_hw_set_clockrate(ah);
	ath9k_hw_apply_txpower(ah, chan, false);
	ath9k_hw_rfbus_done(ah);

	if (IS_CHAN_OFDM(chan) || IS_CHAN_HT(chan))
		ath9k_hw_set_delta_slope(ah, chan);

	ath9k_hw_spur_mitigate_freq(ah, chan);

	if (edma && (band_switch || mode_diff)) {
		ah->ah_flags |= AH_FASTCC;
		if (band_switch || ini_reloaded)
			ah->eep_ops->set_board_values(ah, chan);

		ath9k_hw_init_bb(ah, chan);

		if (band_switch || ini_reloaded)
			ath9k_hw_init_cal(ah, chan);
		ah->ah_flags &= ~AH_FASTCC;
	}

	return true;
}

static void ath9k_hw_apply_gpio_override(struct ath_hw *ah)
{
	u32 gpio_mask = ah->gpio_mask;
	int i;

	for (i = 0; gpio_mask; i++, gpio_mask >>= 1) {
		if (!(gpio_mask & 1))
			continue;

		ath9k_hw_cfg_output(ah, i, AR_GPIO_OUTPUT_MUX_AS_OUTPUT);
		ath9k_hw_set_gpio(ah, i, !!(ah->gpio_val & BIT(i)));
	}
}

static bool ath9k_hw_check_dcs(u32 dma_dbg, u32 num_dcu_states,
			       int *hang_state, int *hang_pos)
{
	static u32 dcu_chain_state[] = {5, 6, 9}; /* DCU chain stuck states */
	u32 chain_state, dcs_pos, i;

	for (dcs_pos = 0; dcs_pos < num_dcu_states; dcs_pos++) {
		chain_state = (dma_dbg >> (5 * dcs_pos)) & 0x1f;
		for (i = 0; i < 3; i++) {
			if (chain_state == dcu_chain_state[i]) {
				*hang_state = chain_state;
				*hang_pos = dcs_pos;
				return true;
			}
		}
	}
	return false;
}

#define DCU_COMPLETE_STATE        1
#define DCU_COMPLETE_STATE_MASK 0x3
#define NUM_STATUS_READS         50
static bool ath9k_hw_detect_mac_hang(struct ath_hw *ah)
{
	u32 chain_state, comp_state, dcs_reg = AR_DMADBG_4;
	u32 i, hang_pos, hang_state, num_state = 6;

	comp_state = REG_READ(ah, AR_DMADBG_6);

	if ((comp_state & DCU_COMPLETE_STATE_MASK) != DCU_COMPLETE_STATE) {
		ath_dbg(ath9k_hw_common(ah), RESET,
			"MAC Hang signature not found at DCU complete\n");
		return false;
	}

	chain_state = REG_READ(ah, dcs_reg);
	if (ath9k_hw_check_dcs(chain_state, num_state, &hang_state, &hang_pos))
		goto hang_check_iter;

	dcs_reg = AR_DMADBG_5;
	num_state = 4;
	chain_state = REG_READ(ah, dcs_reg);
	if (ath9k_hw_check_dcs(chain_state, num_state, &hang_state, &hang_pos))
		goto hang_check_iter;

	ath_dbg(ath9k_hw_common(ah), RESET,
		"MAC Hang signature 1 not found\n");
	return false;

hang_check_iter:
	ath_dbg(ath9k_hw_common(ah), RESET,
		"DCU registers: chain %08x complete %08x Hang: state %d pos %d\n",
		chain_state, comp_state, hang_state, hang_pos);

	for (i = 0; i < NUM_STATUS_READS; i++) {
		chain_state = REG_READ(ah, dcs_reg);
		chain_state = (chain_state >> (5 * hang_pos)) & 0x1f;
		comp_state = REG_READ(ah, AR_DMADBG_6);

		if (((comp_state & DCU_COMPLETE_STATE_MASK) !=
					DCU_COMPLETE_STATE) ||
		    (chain_state != hang_state))
			return false;
	}

	ath_dbg(ath9k_hw_common(ah), RESET, "MAC Hang signature 1 found\n");

	return true;
}

bool ath9k_hw_check_alive(struct ath_hw *ah)
{
	int count = 50;
	u32 reg;

	if (AR_SREV_9300(ah))
		return !ath9k_hw_detect_mac_hang(ah);

	if (AR_SREV_9285_12_OR_LATER(ah))
		return true;

	do {
		reg = REG_READ(ah, AR_OBS_BUS_1);

		if ((reg & 0x7E7FFFEF) == 0x00702400)
			continue;

		switch (reg & 0x7E000B00) {
		case 0x1E000000:
		case 0x52000B00:
		case 0x18000B00:
			continue;
		default:
			return true;
		}
	} while (count-- > 0);

	return false;
}
EXPORT_SYMBOL(ath9k_hw_check_alive);

/*
 * Fast channel change:
 * (Change synthesizer based on channel freq without resetting chip)
 *
 * Don't do FCC when
 *   - Flag is not set
 *   - Chip is just coming out of full sleep
 *   - Channel to be set is same as current channel
 *   - Channel flags are different, (eg.,moving from 2GHz to 5GHz channel)
 */
static int ath9k_hw_do_fastcc(struct ath_hw *ah, struct ath9k_channel *chan)
{
	struct ath_common *common = ath9k_hw_common(ah);
	int ret;

	if (AR_SREV_9280(ah) && common->bus_ops->ath_bus_type == ATH_PCI)
		goto fail;

	if (ah->chip_fullsleep)
		goto fail;

	if (!ah->curchan)
		goto fail;

	if (chan->channel == ah->curchan->channel)
		goto fail;

	if ((ah->curchan->channelFlags | chan->channelFlags) &
	    (CHANNEL_HALF | CHANNEL_QUARTER))
		goto fail;

	if ((chan->channelFlags & CHANNEL_ALL) !=
	    (ah->curchan->channelFlags & CHANNEL_ALL))
		goto fail;

	if (!ath9k_hw_check_alive(ah))
		goto fail;

	/*
	 * For AR9462, make sure that calibration data for
	 * re-using are present.
	 */
	if (AR_SREV_9462(ah) && (ah->caldata &&
				 (!ah->caldata->done_txiqcal_once ||
				  !ah->caldata->done_txclcal_once ||
				  !ah->caldata->rtt_done)))
		goto fail;

	ath_dbg(common, RESET, "FastChannelChange for %d -> %d\n",
		ah->curchan->channel, chan->channel);

	ret = ath9k_hw_channel_change(ah, chan);
	if (!ret)
		goto fail;

	ath9k_hw_loadnf(ah, ah->curchan);
	ath9k_hw_start_nfcal(ah, true);

	if (ath9k_hw_mci_is_enabled(ah))
		ar9003_mci_2g5g_switch(ah, false);

	if (AR_SREV_9271(ah))
		ar9002_hw_load_ani_reg(ah, chan);

	return 0;
fail:
	return -EINVAL;
}

int ath9k_hw_reset(struct ath_hw *ah, struct ath9k_channel *chan,
		   struct ath9k_hw_cal_data *caldata, bool fastcc)
{
	struct ath_common *common = ath9k_hw_common(ah);
	u32 saveLedState;
	u32 saveDefAntenna;
	u32 macStaId1;
	u64 tsf = 0;
	int i, r;
	bool start_mci_reset = false;
	bool save_fullsleep = ah->chip_fullsleep;

	if (ath9k_hw_mci_is_enabled(ah)) {
		start_mci_reset = ar9003_mci_start_reset(ah, chan);
		if (start_mci_reset)
			return 0;
	}

	if (!ath9k_hw_setpower(ah, ATH9K_PM_AWAKE))
		return -EIO;

	if (ah->curchan && !ah->chip_fullsleep)
		ath9k_hw_getnf(ah, ah->curchan);

	ah->caldata = caldata;
	if (caldata &&
	    (chan->channel != caldata->channel ||
	     (chan->channelFlags & ~CHANNEL_CW_INT) !=
	     (caldata->channelFlags & ~CHANNEL_CW_INT))) {
		/* Operating channel changed, reset channel calibration data */
		memset(caldata, 0, sizeof(*caldata));
		ath9k_init_nfcal_hist_buffer(ah, chan);
	}
	ah->noise = ath9k_hw_getchan_noise(ah, chan);

	if (fastcc) {
		r = ath9k_hw_do_fastcc(ah, chan);
		if (!r)
			return r;
	}

	if (ath9k_hw_mci_is_enabled(ah))
		ar9003_mci_stop_bt(ah, save_fullsleep);

	saveDefAntenna = REG_READ(ah, AR_DEF_ANTENNA);
	if (saveDefAntenna == 0)
		saveDefAntenna = 1;

	macStaId1 = REG_READ(ah, AR_STA_ID1) & AR_STA_ID1_BASE_RATE_11B;

	/* For chips on which RTC reset is done, save TSF before it gets cleared */
	if (AR_SREV_9100(ah) ||
	    (AR_SREV_9280(ah) && ah->eep_ops->get_eeprom(ah, EEP_OL_PWRCTRL)))
		tsf = ath9k_hw_gettsf64(ah);

	saveLedState = REG_READ(ah, AR_CFG_LED) &
		(AR_CFG_LED_ASSOC_CTL | AR_CFG_LED_MODE_SEL |
		 AR_CFG_LED_BLINK_THRESH_SEL | AR_CFG_LED_BLINK_SLOW);

	ath9k_hw_mark_phy_inactive(ah);

	ah->paprd_table_write_done = false;

	/* Only required on the first reset */
	if (AR_SREV_9271(ah) && ah->htc_reset_init) {
		REG_WRITE(ah,
			  AR9271_RESET_POWER_DOWN_CONTROL,
			  AR9271_RADIO_RF_RST);
		udelay(50);
	}

	if (!ath9k_hw_chip_reset(ah, chan)) {
		ath_err(common, "Chip reset failed\n");
		return -EINVAL;
	}

	/* Only required on the first reset */
	if (AR_SREV_9271(ah) && ah->htc_reset_init) {
		ah->htc_reset_init = false;
		REG_WRITE(ah,
			  AR9271_RESET_POWER_DOWN_CONTROL,
			  AR9271_GATE_MAC_CTL);
		udelay(50);
	}

	/* Restore TSF */
	if (tsf)
		ath9k_hw_settsf64(ah, tsf);

	if (AR_SREV_9280_20_OR_LATER(ah))
		REG_SET_BIT(ah, AR_GPIO_INPUT_EN_VAL, AR_GPIO_JTAG_DISABLE);

	if (!AR_SREV_9300_20_OR_LATER(ah))
		ar9002_hw_enable_async_fifo(ah);

	r = ath9k_hw_process_ini(ah, chan);
	if (r)
		return r;

	if (ath9k_hw_mci_is_enabled(ah))
		ar9003_mci_reset(ah, false, IS_CHAN_2GHZ(chan), save_fullsleep);

	/*
	 * Some AR91xx SoC devices frequently fail to accept TSF writes
	 * right after the chip reset. When that happens, write a new
	 * value after the initvals have been applied, with an offset
	 * based on measured time difference
	 */
	if (AR_SREV_9100(ah) && (ath9k_hw_gettsf64(ah) < tsf)) {
		tsf += 1500;
		ath9k_hw_settsf64(ah, tsf);
	}

	/* Setup MFP options for CCMP */
	if (AR_SREV_9280_20_OR_LATER(ah)) {
		/* Mask Retry(b11), PwrMgt(b12), MoreData(b13) to 0 in mgmt
		 * frames when constructing CCMP AAD. */
		REG_RMW_FIELD(ah, AR_AES_MUTE_MASK1, AR_AES_MUTE_MASK1_FC_MGMT,
			      0xc7ff);
		ah->sw_mgmt_crypto = false;
	} else if (AR_SREV_9160_10_OR_LATER(ah)) {
		/* Disable hardware crypto for management frames */
		REG_CLR_BIT(ah, AR_PCU_MISC_MODE2,
			    AR_PCU_MISC_MODE2_MGMT_CRYPTO_ENABLE);
		REG_SET_BIT(ah, AR_PCU_MISC_MODE2,
			    AR_PCU_MISC_MODE2_NO_CRYPTO_FOR_NON_DATA_PKT);
		ah->sw_mgmt_crypto = true;
	} else
		ah->sw_mgmt_crypto = true;

	if (IS_CHAN_OFDM(chan) || IS_CHAN_HT(chan))
		ath9k_hw_set_delta_slope(ah, chan);

	ath9k_hw_spur_mitigate_freq(ah, chan);
	ah->eep_ops->set_board_values(ah, chan);

	ENABLE_REGWRITE_BUFFER(ah);

	REG_WRITE(ah, AR_STA_ID0, get_unaligned_le32(common->macaddr));
	REG_WRITE(ah, AR_STA_ID1, get_unaligned_le16(common->macaddr + 4)
		  | macStaId1
		  | AR_STA_ID1_RTS_USE_DEF
		  | (ah->config.
		     ack_6mb ? AR_STA_ID1_ACKCTS_6MB : 0)
		  | ah->sta_id1_defaults);
	ath_hw_setbssidmask(common);
	REG_WRITE(ah, AR_DEF_ANTENNA, saveDefAntenna);
	ath9k_hw_write_associd(ah);
	REG_WRITE(ah, AR_ISR, ~0);
	REG_WRITE(ah, AR_RSSI_THR, INIT_RSSI_THR);

	REGWRITE_BUFFER_FLUSH(ah);

	ath9k_hw_set_operating_mode(ah, ah->opmode);

	r = ath9k_hw_rf_set_freq(ah, chan);
	if (r)
		return r;

	ath9k_hw_set_clockrate(ah);

	ENABLE_REGWRITE_BUFFER(ah);

	for (i = 0; i < AR_NUM_DCU; i++)
		REG_WRITE(ah, AR_DQCUMASK(i), 1 << i);

	REGWRITE_BUFFER_FLUSH(ah);

	ah->intr_txqs = 0;
	for (i = 0; i < ATH9K_NUM_TX_QUEUES; i++)
		ath9k_hw_resettxqueue(ah, i);

	ath9k_hw_init_interrupt_masks(ah, ah->opmode);
	ath9k_hw_ani_cache_ini_regs(ah);
	ath9k_hw_init_qos(ah);

	if (ah->caps.hw_caps & ATH9K_HW_CAP_RFSILENT)
		ath9k_hw_cfg_gpio_input(ah, ah->rfkill_gpio);

	ath9k_hw_init_global_settings(ah);

	if (AR_SREV_9287(ah) && AR_SREV_9287_13_OR_LATER(ah)) {
		REG_SET_BIT(ah, AR_MAC_PCU_LOGIC_ANALYZER,
			    AR_MAC_PCU_LOGIC_ANALYZER_DISBUG20768);
		REG_RMW_FIELD(ah, AR_AHB_MODE, AR_AHB_CUSTOM_BURST_EN,
			      AR_AHB_CUSTOM_BURST_ASYNC_FIFO_VAL);
		REG_SET_BIT(ah, AR_PCU_MISC_MODE2,
			    AR_PCU_MISC_MODE2_ENABLE_AGGWEP);
	}

	REG_SET_BIT(ah, AR_STA_ID1, AR_STA_ID1_PRESERVE_SEQNUM);

	ath9k_hw_set_dma(ah);

	if (!ath9k_hw_mci_is_enabled(ah))
		REG_WRITE(ah, AR_OBS, 8);

	if (ah->config.rx_intr_mitigation) {
		REG_RMW_FIELD(ah, AR_RIMT, AR_RIMT_LAST, 500);
		REG_RMW_FIELD(ah, AR_RIMT, AR_RIMT_FIRST, 2000);
	}

	if (ah->config.tx_intr_mitigation) {
		REG_RMW_FIELD(ah, AR_TIMT, AR_TIMT_LAST, 300);
		REG_RMW_FIELD(ah, AR_TIMT, AR_TIMT_FIRST, 750);
	}

	ath9k_hw_init_bb(ah, chan);

	if (caldata) {
		caldata->done_txiqcal_once = false;
		caldata->done_txclcal_once = false;
	}
	if (!ath9k_hw_init_cal(ah, chan))
		return -EIO;

<<<<<<< HEAD
	ath9k_hw_loadnf(ah, chan);
	ath9k_hw_start_nfcal(ah, true);

=======
>>>>>>> 2f8684ce
	if (ath9k_hw_mci_is_enabled(ah) && ar9003_mci_end_reset(ah, chan, caldata))
		return -EIO;

	ENABLE_REGWRITE_BUFFER(ah);

	ath9k_hw_restore_chainmask(ah);
	REG_WRITE(ah, AR_CFG_LED, saveLedState | AR_CFG_SCLK_32KHZ);

	REGWRITE_BUFFER_FLUSH(ah);

	/*
	 * For big endian systems turn on swapping for descriptors
	 */
	if (AR_SREV_9100(ah)) {
		u32 mask;
		mask = REG_READ(ah, AR_CFG);
		if (mask & (AR_CFG_SWRB | AR_CFG_SWTB | AR_CFG_SWRG)) {
			ath_dbg(common, RESET, "CFG Byte Swap Set 0x%x\n",
				mask);
		} else {
			mask =
				INIT_CONFIG_STATUS | AR_CFG_SWRB | AR_CFG_SWTB;
			REG_WRITE(ah, AR_CFG, mask);
			ath_dbg(common, RESET, "Setting CFG 0x%x\n",
				REG_READ(ah, AR_CFG));
		}
	} else {
		if (common->bus_ops->ath_bus_type == ATH_USB) {
			/* Configure AR9271 target WLAN */
			if (AR_SREV_9271(ah))
				REG_WRITE(ah, AR_CFG, AR_CFG_SWRB | AR_CFG_SWTB);
			else
				REG_WRITE(ah, AR_CFG, AR_CFG_SWTD | AR_CFG_SWRD);
		}
#ifdef __BIG_ENDIAN
		else if (AR_SREV_9330(ah) || AR_SREV_9340(ah) ||
			 AR_SREV_9550(ah))
			REG_RMW(ah, AR_CFG, AR_CFG_SWRB | AR_CFG_SWTB, 0);
		else
			REG_WRITE(ah, AR_CFG, AR_CFG_SWTD | AR_CFG_SWRD);
#endif
	}

	if (ath9k_hw_btcoex_is_enabled(ah))
		ath9k_hw_btcoex_enable(ah);

	if (ath9k_hw_mci_is_enabled(ah))
		ar9003_mci_check_bt(ah);

	ath9k_hw_loadnf(ah, chan);
	ath9k_hw_start_nfcal(ah, true);

	if (AR_SREV_9300_20_OR_LATER(ah)) {
		ar9003_hw_bb_watchdog_config(ah);

		ar9003_hw_disable_phy_restart(ah);
	}

	ath9k_hw_apply_gpio_override(ah);

	return 0;
}
EXPORT_SYMBOL(ath9k_hw_reset);

/******************************/
/* Power Management (Chipset) */
/******************************/

/*
 * Notify Power Mgt is disabled in self-generated frames.
 * If requested, force chip to sleep.
 */
static void ath9k_set_power_sleep(struct ath_hw *ah)
{
	REG_SET_BIT(ah, AR_STA_ID1, AR_STA_ID1_PWR_SAV);

	if (AR_SREV_9462(ah)) {
		REG_CLR_BIT(ah, AR_TIMER_MODE, 0xff);
		REG_CLR_BIT(ah, AR_NDP2_TIMER_MODE, 0xff);
		REG_CLR_BIT(ah, AR_SLP32_INC, 0xfffff);
		/* xxx Required for WLAN only case ? */
		REG_WRITE(ah, AR_MCI_INTERRUPT_RX_MSG_EN, 0);
		udelay(100);
	}

	/*
	 * Clear the RTC force wake bit to allow the
	 * mac to go to sleep.
	 */
	REG_CLR_BIT(ah, AR_RTC_FORCE_WAKE, AR_RTC_FORCE_WAKE_EN);

	if (ath9k_hw_mci_is_enabled(ah))
		udelay(100);

	if (!AR_SREV_9100(ah) && !AR_SREV_9300_20_OR_LATER(ah))
		REG_WRITE(ah, AR_RC, AR_RC_AHB | AR_RC_HOSTIF);

	/* Shutdown chip. Active low */
	if (!AR_SREV_5416(ah) && !AR_SREV_9271(ah)) {
		REG_CLR_BIT(ah, AR_RTC_RESET, AR_RTC_RESET_EN);
		udelay(2);
	}

	/* Clear Bit 14 of AR_WA after putting chip into Full Sleep mode. */
	if (AR_SREV_9300_20_OR_LATER(ah))
		REG_WRITE(ah, AR_WA, ah->WARegVal & ~AR_WA_D3_L1_DISABLE);
}

/*
 * Notify Power Management is enabled in self-generating
 * frames. If request, set power mode of chip to
 * auto/normal.  Duration in units of 128us (1/8 TU).
 */
static void ath9k_set_power_network_sleep(struct ath_hw *ah)
{
	struct ath9k_hw_capabilities *pCap = &ah->caps;

	REG_SET_BIT(ah, AR_STA_ID1, AR_STA_ID1_PWR_SAV);

	if (!(pCap->hw_caps & ATH9K_HW_CAP_AUTOSLEEP)) {
		/* Set WakeOnInterrupt bit; clear ForceWake bit */
		REG_WRITE(ah, AR_RTC_FORCE_WAKE,
			  AR_RTC_FORCE_WAKE_ON_INT);
	} else {

		/* When chip goes into network sleep, it could be waken
		 * up by MCI_INT interrupt caused by BT's HW messages
		 * (LNA_xxx, CONT_xxx) which chould be in a very fast
		 * rate (~100us). This will cause chip to leave and
		 * re-enter network sleep mode frequently, which in
		 * consequence will have WLAN MCI HW to generate lots of
		 * SYS_WAKING and SYS_SLEEPING messages which will make
		 * BT CPU to busy to process.
		 */
		if (ath9k_hw_mci_is_enabled(ah))
			REG_CLR_BIT(ah, AR_MCI_INTERRUPT_RX_MSG_EN,
				    AR_MCI_INTERRUPT_RX_HW_MSG_MASK);
		/*
		 * Clear the RTC force wake bit to allow the
		 * mac to go to sleep.
		 */
		REG_CLR_BIT(ah, AR_RTC_FORCE_WAKE, AR_RTC_FORCE_WAKE_EN);

		if (ath9k_hw_mci_is_enabled(ah))
			udelay(30);
	}

	/* Clear Bit 14 of AR_WA after putting chip into Net Sleep mode. */
	if (AR_SREV_9300_20_OR_LATER(ah))
		REG_WRITE(ah, AR_WA, ah->WARegVal & ~AR_WA_D3_L1_DISABLE);
}

static bool ath9k_hw_set_power_awake(struct ath_hw *ah)
{
	u32 val;
	int i;

	/* Set Bits 14 and 17 of AR_WA before powering on the chip. */
	if (AR_SREV_9300_20_OR_LATER(ah)) {
		REG_WRITE(ah, AR_WA, ah->WARegVal);
		udelay(10);
	}

	if ((REG_READ(ah, AR_RTC_STATUS) &
	     AR_RTC_STATUS_M) == AR_RTC_STATUS_SHUTDOWN) {
		if (!ath9k_hw_set_reset_reg(ah, ATH9K_RESET_POWER_ON)) {
			return false;
		}
		if (!AR_SREV_9300_20_OR_LATER(ah))
			ath9k_hw_init_pll(ah, NULL);
	}
	if (AR_SREV_9100(ah))
		REG_SET_BIT(ah, AR_RTC_RESET,
			    AR_RTC_RESET_EN);
<<<<<<< HEAD

	REG_SET_BIT(ah, AR_RTC_FORCE_WAKE,
		    AR_RTC_FORCE_WAKE_EN);
	udelay(50);

	if (ath9k_hw_mci_is_enabled(ah))
		ar9003_mci_set_power_awake(ah);

=======

	REG_SET_BIT(ah, AR_RTC_FORCE_WAKE,
		    AR_RTC_FORCE_WAKE_EN);
	udelay(50);

	if (ath9k_hw_mci_is_enabled(ah))
		ar9003_mci_set_power_awake(ah);

>>>>>>> 2f8684ce
	for (i = POWER_UP_TIME / 50; i > 0; i--) {
		val = REG_READ(ah, AR_RTC_STATUS) & AR_RTC_STATUS_M;
		if (val == AR_RTC_STATUS_ON)
			break;
		udelay(50);
		REG_SET_BIT(ah, AR_RTC_FORCE_WAKE,
			    AR_RTC_FORCE_WAKE_EN);
	}
	if (i == 0) {
		ath_err(ath9k_hw_common(ah),
			"Failed to wakeup in %uus\n",
			POWER_UP_TIME / 20);
		return false;
	}

	REG_CLR_BIT(ah, AR_STA_ID1, AR_STA_ID1_PWR_SAV);

	return true;
}

bool ath9k_hw_setpower(struct ath_hw *ah, enum ath9k_power_mode mode)
{
	struct ath_common *common = ath9k_hw_common(ah);
	int status = true;
	static const char *modes[] = {
		"AWAKE",
		"FULL-SLEEP",
		"NETWORK SLEEP",
		"UNDEFINED"
	};

	if (ah->power_mode == mode)
		return status;

	ath_dbg(common, RESET, "%s -> %s\n",
		modes[ah->power_mode], modes[mode]);

	switch (mode) {
	case ATH9K_PM_AWAKE:
		status = ath9k_hw_set_power_awake(ah);
		break;
	case ATH9K_PM_FULL_SLEEP:
		if (ath9k_hw_mci_is_enabled(ah))
			ar9003_mci_set_full_sleep(ah);

		ath9k_set_power_sleep(ah);
		ah->chip_fullsleep = true;
		break;
	case ATH9K_PM_NETWORK_SLEEP:
		ath9k_set_power_network_sleep(ah);
		break;
	default:
		ath_err(common, "Unknown power mode %u\n", mode);
		return false;
	}
	ah->power_mode = mode;

	/*
	 * XXX: If this warning never comes up after a while then
	 * simply keep the ATH_DBG_WARN_ON_ONCE() but make
	 * ath9k_hw_setpower() return type void.
	 */

	if (!(ah->ah_flags & AH_UNPLUGGED))
		ATH_DBG_WARN_ON_ONCE(!status);

	return status;
}
EXPORT_SYMBOL(ath9k_hw_setpower);

/*******************/
/* Beacon Handling */
/*******************/

void ath9k_hw_beaconinit(struct ath_hw *ah, u32 next_beacon, u32 beacon_period)
{
	int flags = 0;

	ENABLE_REGWRITE_BUFFER(ah);

	switch (ah->opmode) {
	case NL80211_IFTYPE_ADHOC:
	case NL80211_IFTYPE_MESH_POINT:
		REG_SET_BIT(ah, AR_TXCFG,
			    AR_TXCFG_ADHOC_BEACON_ATIM_TX_POLICY);
		REG_WRITE(ah, AR_NEXT_NDP_TIMER, next_beacon +
			  TU_TO_USEC(ah->atim_window ? ah->atim_window : 1));
		flags |= AR_NDP_TIMER_EN;
	case NL80211_IFTYPE_AP:
		REG_WRITE(ah, AR_NEXT_TBTT_TIMER, next_beacon);
		REG_WRITE(ah, AR_NEXT_DMA_BEACON_ALERT, next_beacon -
			  TU_TO_USEC(ah->config.dma_beacon_response_time));
		REG_WRITE(ah, AR_NEXT_SWBA, next_beacon -
			  TU_TO_USEC(ah->config.sw_beacon_response_time));
		flags |=
			AR_TBTT_TIMER_EN | AR_DBA_TIMER_EN | AR_SWBA_TIMER_EN;
		break;
	default:
		ath_dbg(ath9k_hw_common(ah), BEACON,
			"%s: unsupported opmode: %d\n", __func__, ah->opmode);
		return;
		break;
	}

	REG_WRITE(ah, AR_BEACON_PERIOD, beacon_period);
	REG_WRITE(ah, AR_DMA_BEACON_PERIOD, beacon_period);
	REG_WRITE(ah, AR_SWBA_PERIOD, beacon_period);
	REG_WRITE(ah, AR_NDP_PERIOD, beacon_period);

	REGWRITE_BUFFER_FLUSH(ah);

	REG_SET_BIT(ah, AR_TIMER_MODE, flags);
}
EXPORT_SYMBOL(ath9k_hw_beaconinit);

void ath9k_hw_set_sta_beacon_timers(struct ath_hw *ah,
				    const struct ath9k_beacon_state *bs)
{
	u32 nextTbtt, beaconintval, dtimperiod, beacontimeout;
	struct ath9k_hw_capabilities *pCap = &ah->caps;
	struct ath_common *common = ath9k_hw_common(ah);

	ENABLE_REGWRITE_BUFFER(ah);

	REG_WRITE(ah, AR_NEXT_TBTT_TIMER, TU_TO_USEC(bs->bs_nexttbtt));

	REG_WRITE(ah, AR_BEACON_PERIOD,
		  TU_TO_USEC(bs->bs_intval));
	REG_WRITE(ah, AR_DMA_BEACON_PERIOD,
		  TU_TO_USEC(bs->bs_intval));

	REGWRITE_BUFFER_FLUSH(ah);

	REG_RMW_FIELD(ah, AR_RSSI_THR,
		      AR_RSSI_THR_BM_THR, bs->bs_bmissthreshold);

	beaconintval = bs->bs_intval;

	if (bs->bs_sleepduration > beaconintval)
		beaconintval = bs->bs_sleepduration;

	dtimperiod = bs->bs_dtimperiod;
	if (bs->bs_sleepduration > dtimperiod)
		dtimperiod = bs->bs_sleepduration;

	if (beaconintval == dtimperiod)
		nextTbtt = bs->bs_nextdtim;
	else
		nextTbtt = bs->bs_nexttbtt;

	ath_dbg(common, BEACON, "next DTIM %d\n", bs->bs_nextdtim);
	ath_dbg(common, BEACON, "next beacon %d\n", nextTbtt);
	ath_dbg(common, BEACON, "beacon period %d\n", beaconintval);
	ath_dbg(common, BEACON, "DTIM period %d\n", dtimperiod);

	ENABLE_REGWRITE_BUFFER(ah);

	REG_WRITE(ah, AR_NEXT_DTIM,
		  TU_TO_USEC(bs->bs_nextdtim - SLEEP_SLOP));
	REG_WRITE(ah, AR_NEXT_TIM, TU_TO_USEC(nextTbtt - SLEEP_SLOP));

	REG_WRITE(ah, AR_SLEEP1,
		  SM((CAB_TIMEOUT_VAL << 3), AR_SLEEP1_CAB_TIMEOUT)
		  | AR_SLEEP1_ASSUME_DTIM);

	if (pCap->hw_caps & ATH9K_HW_CAP_AUTOSLEEP)
		beacontimeout = (BEACON_TIMEOUT_VAL << 3);
	else
		beacontimeout = MIN_BEACON_TIMEOUT_VAL;

	REG_WRITE(ah, AR_SLEEP2,
		  SM(beacontimeout, AR_SLEEP2_BEACON_TIMEOUT));

	REG_WRITE(ah, AR_TIM_PERIOD, TU_TO_USEC(beaconintval));
	REG_WRITE(ah, AR_DTIM_PERIOD, TU_TO_USEC(dtimperiod));

	REGWRITE_BUFFER_FLUSH(ah);

	REG_SET_BIT(ah, AR_TIMER_MODE,
		    AR_TBTT_TIMER_EN | AR_TIM_TIMER_EN |
		    AR_DTIM_TIMER_EN);

	/* TSF Out of Range Threshold */
	REG_WRITE(ah, AR_TSFOOR_THRESHOLD, bs->bs_tsfoor_threshold);
}
EXPORT_SYMBOL(ath9k_hw_set_sta_beacon_timers);

/*******************/
/* HW Capabilities */
/*******************/

static u8 fixup_chainmask(u8 chip_chainmask, u8 eeprom_chainmask)
{
	eeprom_chainmask &= chip_chainmask;
	if (eeprom_chainmask)
		return eeprom_chainmask;
	else
		return chip_chainmask;
}

/**
 * ath9k_hw_dfs_tested - checks if DFS has been tested with used chipset
 * @ah: the atheros hardware data structure
 *
 * We enable DFS support upstream on chipsets which have passed a series
 * of tests. The testing requirements are going to be documented. Desired
 * test requirements are documented at:
 *
 * http://wireless.kernel.org/en/users/Drivers/ath9k/dfs
 *
 * Once a new chipset gets properly tested an individual commit can be used
 * to document the testing for DFS for that chipset.
 */
static bool ath9k_hw_dfs_tested(struct ath_hw *ah)
{

	switch (ah->hw_version.macVersion) {
	/* AR9580 will likely be our first target to get testing on */
	case AR_SREV_VERSION_9580:
	default:
		return false;
	}
}

int ath9k_hw_fill_cap_info(struct ath_hw *ah)
{
	struct ath9k_hw_capabilities *pCap = &ah->caps;
	struct ath_regulatory *regulatory = ath9k_hw_regulatory(ah);
	struct ath_common *common = ath9k_hw_common(ah);
	unsigned int chip_chainmask;

	u16 eeval;
	u8 ant_div_ctl1, tx_chainmask, rx_chainmask;

	eeval = ah->eep_ops->get_eeprom(ah, EEP_REG_0);
	regulatory->current_rd = eeval;

	if (ah->opmode != NL80211_IFTYPE_AP &&
	    ah->hw_version.subvendorid == AR_SUBVENDOR_ID_NEW_A) {
		if (regulatory->current_rd == 0x64 ||
		    regulatory->current_rd == 0x65)
			regulatory->current_rd += 5;
		else if (regulatory->current_rd == 0x41)
			regulatory->current_rd = 0x43;
		ath_dbg(common, REGULATORY, "regdomain mapped to 0x%x\n",
			regulatory->current_rd);
	}

	eeval = ah->eep_ops->get_eeprom(ah, EEP_OP_MODE);
	if ((eeval & (AR5416_OPFLAGS_11G | AR5416_OPFLAGS_11A)) == 0) {
		ath_err(common,
			"no band has been marked as supported in EEPROM\n");
		return -EINVAL;
	}

	if (eeval & AR5416_OPFLAGS_11A)
		pCap->hw_caps |= ATH9K_HW_CAP_5GHZ;

	if (eeval & AR5416_OPFLAGS_11G)
		pCap->hw_caps |= ATH9K_HW_CAP_2GHZ;

	if (AR_SREV_9485(ah) || AR_SREV_9285(ah) || AR_SREV_9330(ah))
		chip_chainmask = 1;
	else if (AR_SREV_9462(ah))
		chip_chainmask = 3;
	else if (!AR_SREV_9280_20_OR_LATER(ah))
		chip_chainmask = 7;
	else if (!AR_SREV_9300_20_OR_LATER(ah) || AR_SREV_9340(ah))
		chip_chainmask = 3;
	else
		chip_chainmask = 7;

	pCap->tx_chainmask = ah->eep_ops->get_eeprom(ah, EEP_TX_MASK);
	/*
	 * For AR9271 we will temporarilly uses the rx chainmax as read from
	 * the EEPROM.
	 */
	if ((ah->hw_version.devid == AR5416_DEVID_PCI) &&
	    !(eeval & AR5416_OPFLAGS_11A) &&
	    !(AR_SREV_9271(ah)))
		/* CB71: GPIO 0 is pulled down to indicate 3 rx chains */
		pCap->rx_chainmask = ath9k_hw_gpio_get(ah, 0) ? 0x5 : 0x7;
	else if (AR_SREV_9100(ah))
		pCap->rx_chainmask = 0x7;
	else
		/* Use rx_chainmask from EEPROM. */
		pCap->rx_chainmask = ah->eep_ops->get_eeprom(ah, EEP_RX_MASK);

	pCap->tx_chainmask = fixup_chainmask(chip_chainmask, pCap->tx_chainmask);
	pCap->rx_chainmask = fixup_chainmask(chip_chainmask, pCap->rx_chainmask);
	ah->txchainmask = pCap->tx_chainmask;
	ah->rxchainmask = pCap->rx_chainmask;

	ah->misc_mode |= AR_PCU_MIC_NEW_LOC_ENA;

	/* enable key search for every frame in an aggregate */
	if (AR_SREV_9300_20_OR_LATER(ah))
		ah->misc_mode |= AR_PCU_ALWAYS_PERFORM_KEYSEARCH;

	common->crypt_caps |= ATH_CRYPT_CAP_CIPHER_AESCCM;

	if (ah->hw_version.devid != AR2427_DEVID_PCIE)
		pCap->hw_caps |= ATH9K_HW_CAP_HT;
	else
		pCap->hw_caps &= ~ATH9K_HW_CAP_HT;

	if (AR_SREV_9271(ah))
		pCap->num_gpio_pins = AR9271_NUM_GPIO;
	else if (AR_DEVID_7010(ah))
		pCap->num_gpio_pins = AR7010_NUM_GPIO;
	else if (AR_SREV_9300_20_OR_LATER(ah))
		pCap->num_gpio_pins = AR9300_NUM_GPIO;
	else if (AR_SREV_9287_11_OR_LATER(ah))
		pCap->num_gpio_pins = AR9287_NUM_GPIO;
	else if (AR_SREV_9285_12_OR_LATER(ah))
		pCap->num_gpio_pins = AR9285_NUM_GPIO;
	else if (AR_SREV_9280_20_OR_LATER(ah))
		pCap->num_gpio_pins = AR928X_NUM_GPIO;
	else
		pCap->num_gpio_pins = AR_NUM_GPIO;

	if (AR_SREV_9160_10_OR_LATER(ah) || AR_SREV_9100(ah))
		pCap->rts_aggr_limit = ATH_AMPDU_LIMIT_MAX;
	else
		pCap->rts_aggr_limit = (8 * 1024);

#if defined(CONFIG_RFKILL) || defined(CONFIG_RFKILL_MODULE)
	ah->rfsilent = ah->eep_ops->get_eeprom(ah, EEP_RF_SILENT);
	if (ah->rfsilent & EEP_RFSILENT_ENABLED) {
		ah->rfkill_gpio =
			MS(ah->rfsilent, EEP_RFSILENT_GPIO_SEL);
		ah->rfkill_polarity =
			MS(ah->rfsilent, EEP_RFSILENT_POLARITY);

		pCap->hw_caps |= ATH9K_HW_CAP_RFSILENT;
	}
#endif
	if (AR_SREV_9271(ah) || AR_SREV_9300_20_OR_LATER(ah))
		pCap->hw_caps |= ATH9K_HW_CAP_AUTOSLEEP;
	else
		pCap->hw_caps &= ~ATH9K_HW_CAP_AUTOSLEEP;

	if (AR_SREV_9280(ah) || AR_SREV_9285(ah))
		pCap->hw_caps &= ~ATH9K_HW_CAP_4KB_SPLITTRANS;
	else
		pCap->hw_caps |= ATH9K_HW_CAP_4KB_SPLITTRANS;

	if (AR_SREV_9300_20_OR_LATER(ah)) {
		pCap->hw_caps |= ATH9K_HW_CAP_EDMA | ATH9K_HW_CAP_FASTCLOCK;
		if (!AR_SREV_9330(ah) && !AR_SREV_9485(ah))
			pCap->hw_caps |= ATH9K_HW_CAP_LDPC;

		pCap->rx_hp_qdepth = ATH9K_HW_RX_HP_QDEPTH;
		pCap->rx_lp_qdepth = ATH9K_HW_RX_LP_QDEPTH;
		pCap->rx_status_len = sizeof(struct ar9003_rxs);
		pCap->tx_desc_len = sizeof(struct ar9003_txc);
		pCap->txs_len = sizeof(struct ar9003_txs);
		if (!ah->config.paprd_disable &&
		    ah->eep_ops->get_eeprom(ah, EEP_PAPRD))
			pCap->hw_caps |= ATH9K_HW_CAP_PAPRD;
	} else {
		pCap->tx_desc_len = sizeof(struct ath_desc);
		if (AR_SREV_9280_20(ah))
			pCap->hw_caps |= ATH9K_HW_CAP_FASTCLOCK;
	}

	if (AR_SREV_9300_20_OR_LATER(ah))
		pCap->hw_caps |= ATH9K_HW_CAP_RAC_SUPPORTED;

	if (AR_SREV_9300_20_OR_LATER(ah))
		ah->ent_mode = REG_READ(ah, AR_ENT_OTP);

	if (AR_SREV_9287_11_OR_LATER(ah) || AR_SREV_9271(ah))
		pCap->hw_caps |= ATH9K_HW_CAP_SGI_20;

	if (AR_SREV_9285(ah))
		if (ah->eep_ops->get_eeprom(ah, EEP_MODAL_VER) >= 3) {
			ant_div_ctl1 =
				ah->eep_ops->get_eeprom(ah, EEP_ANT_DIV_CTL1);
			if ((ant_div_ctl1 & 0x1) && ((ant_div_ctl1 >> 3) & 0x1))
				pCap->hw_caps |= ATH9K_HW_CAP_ANT_DIV_COMB;
		}
	if (AR_SREV_9300_20_OR_LATER(ah)) {
		if (ah->eep_ops->get_eeprom(ah, EEP_CHAIN_MASK_REDUCE))
			pCap->hw_caps |= ATH9K_HW_CAP_APM;
	}


	if (AR_SREV_9330(ah) || AR_SREV_9485(ah)) {
		ant_div_ctl1 = ah->eep_ops->get_eeprom(ah, EEP_ANT_DIV_CTL1);
		/*
		 * enable the diversity-combining algorithm only when
		 * both enable_lna_div and enable_fast_div are set
		 *		Table for Diversity
		 * ant_div_alt_lnaconf		bit 0-1
		 * ant_div_main_lnaconf		bit 2-3
		 * ant_div_alt_gaintb		bit 4
		 * ant_div_main_gaintb		bit 5
		 * enable_ant_div_lnadiv	bit 6
		 * enable_ant_fast_div		bit 7
		 */
		if ((ant_div_ctl1 >> 0x6) == 0x3)
			pCap->hw_caps |= ATH9K_HW_CAP_ANT_DIV_COMB;
	}

	if (AR_SREV_9485_10(ah)) {
		pCap->pcie_lcr_extsync_en = true;
		pCap->pcie_lcr_offset = 0x80;
	}

	if (ath9k_hw_dfs_tested(ah))
		pCap->hw_caps |= ATH9K_HW_CAP_DFS;

	tx_chainmask = pCap->tx_chainmask;
	rx_chainmask = pCap->rx_chainmask;
	while (tx_chainmask || rx_chainmask) {
		if (tx_chainmask & BIT(0))
			pCap->max_txchains++;
		if (rx_chainmask & BIT(0))
			pCap->max_rxchains++;

		tx_chainmask >>= 1;
		rx_chainmask >>= 1;
	}

	if (AR_SREV_9300_20_OR_LATER(ah)) {
		ah->enabled_cals |= TX_IQ_CAL;
		if (AR_SREV_9485_OR_LATER(ah))
			ah->enabled_cals |= TX_IQ_ON_AGC_CAL;
	}

	if (AR_SREV_9462(ah)) {

		if (!(ah->ent_mode & AR_ENT_OTP_49GHZ_DISABLE))
			pCap->hw_caps |= ATH9K_HW_CAP_MCI;

		if (AR_SREV_9462_20(ah))
			pCap->hw_caps |= ATH9K_HW_CAP_RTT;

	}


	return 0;
}

/****************************/
/* GPIO / RFKILL / Antennae */
/****************************/

static void ath9k_hw_gpio_cfg_output_mux(struct ath_hw *ah,
					 u32 gpio, u32 type)
{
	int addr;
	u32 gpio_shift, tmp;

	if (gpio > 11)
		addr = AR_GPIO_OUTPUT_MUX3;
	else if (gpio > 5)
		addr = AR_GPIO_OUTPUT_MUX2;
	else
		addr = AR_GPIO_OUTPUT_MUX1;

	gpio_shift = (gpio % 6) * 5;

	if (AR_SREV_9280_20_OR_LATER(ah)
	    || (addr != AR_GPIO_OUTPUT_MUX1)) {
		REG_RMW(ah, addr, (type << gpio_shift),
			(0x1f << gpio_shift));
	} else {
		tmp = REG_READ(ah, addr);
		tmp = ((tmp & 0x1F0) << 1) | (tmp & ~0x1F0);
		tmp &= ~(0x1f << gpio_shift);
		tmp |= (type << gpio_shift);
		REG_WRITE(ah, addr, tmp);
	}
}

void ath9k_hw_cfg_gpio_input(struct ath_hw *ah, u32 gpio)
{
	u32 gpio_shift;

	BUG_ON(gpio >= ah->caps.num_gpio_pins);

	if (AR_DEVID_7010(ah)) {
		gpio_shift = gpio;
		REG_RMW(ah, AR7010_GPIO_OE,
			(AR7010_GPIO_OE_AS_INPUT << gpio_shift),
			(AR7010_GPIO_OE_MASK << gpio_shift));
		return;
	}

	gpio_shift = gpio << 1;
	REG_RMW(ah,
		AR_GPIO_OE_OUT,
		(AR_GPIO_OE_OUT_DRV_NO << gpio_shift),
		(AR_GPIO_OE_OUT_DRV << gpio_shift));
}
EXPORT_SYMBOL(ath9k_hw_cfg_gpio_input);

u32 ath9k_hw_gpio_get(struct ath_hw *ah, u32 gpio)
{
#define MS_REG_READ(x, y) \
	(MS(REG_READ(ah, AR_GPIO_IN_OUT), x##_GPIO_IN_VAL) & (AR_GPIO_BIT(y)))

	if (gpio >= ah->caps.num_gpio_pins)
		return 0xffffffff;

	if (AR_DEVID_7010(ah)) {
		u32 val;
		val = REG_READ(ah, AR7010_GPIO_IN);
		return (MS(val, AR7010_GPIO_IN_VAL) & AR_GPIO_BIT(gpio)) == 0;
	} else if (AR_SREV_9300_20_OR_LATER(ah))
		return (MS(REG_READ(ah, AR_GPIO_IN), AR9300_GPIO_IN_VAL) &
			AR_GPIO_BIT(gpio)) != 0;
	else if (AR_SREV_9271(ah))
		return MS_REG_READ(AR9271, gpio) != 0;
	else if (AR_SREV_9287_11_OR_LATER(ah))
		return MS_REG_READ(AR9287, gpio) != 0;
	else if (AR_SREV_9285_12_OR_LATER(ah))
		return MS_REG_READ(AR9285, gpio) != 0;
	else if (AR_SREV_9280_20_OR_LATER(ah))
		return MS_REG_READ(AR928X, gpio) != 0;
	else
		return MS_REG_READ(AR, gpio) != 0;
}
EXPORT_SYMBOL(ath9k_hw_gpio_get);

void ath9k_hw_cfg_output(struct ath_hw *ah, u32 gpio,
			 u32 ah_signal_type)
{
	u32 gpio_shift;

	if (AR_DEVID_7010(ah)) {
		gpio_shift = gpio;
		REG_RMW(ah, AR7010_GPIO_OE,
			(AR7010_GPIO_OE_AS_OUTPUT << gpio_shift),
			(AR7010_GPIO_OE_MASK << gpio_shift));
		return;
	}

	ath9k_hw_gpio_cfg_output_mux(ah, gpio, ah_signal_type);
	gpio_shift = 2 * gpio;
	REG_RMW(ah,
		AR_GPIO_OE_OUT,
		(AR_GPIO_OE_OUT_DRV_ALL << gpio_shift),
		(AR_GPIO_OE_OUT_DRV << gpio_shift));
}
EXPORT_SYMBOL(ath9k_hw_cfg_output);

void ath9k_hw_set_gpio(struct ath_hw *ah, u32 gpio, u32 val)
{
	if (AR_DEVID_7010(ah)) {
		val = val ? 0 : 1;
		REG_RMW(ah, AR7010_GPIO_OUT, ((val&1) << gpio),
			AR_GPIO_BIT(gpio));
		return;
	}

	if (AR_SREV_9271(ah))
		val = ~val;

	REG_RMW(ah, AR_GPIO_IN_OUT, ((val & 1) << gpio),
		AR_GPIO_BIT(gpio));
}
EXPORT_SYMBOL(ath9k_hw_set_gpio);

void ath9k_hw_setantenna(struct ath_hw *ah, u32 antenna)
{
	REG_WRITE(ah, AR_DEF_ANTENNA, (antenna & 0x7));
}
EXPORT_SYMBOL(ath9k_hw_setantenna);

/*********************/
/* General Operation */
/*********************/

u32 ath9k_hw_getrxfilter(struct ath_hw *ah)
{
	u32 bits = REG_READ(ah, AR_RX_FILTER);
	u32 phybits = REG_READ(ah, AR_PHY_ERR);

	if (phybits & AR_PHY_ERR_RADAR)
		bits |= ATH9K_RX_FILTER_PHYRADAR;
	if (phybits & (AR_PHY_ERR_OFDM_TIMING | AR_PHY_ERR_CCK_TIMING))
		bits |= ATH9K_RX_FILTER_PHYERR;

	return bits;
}
EXPORT_SYMBOL(ath9k_hw_getrxfilter);

void ath9k_hw_setrxfilter(struct ath_hw *ah, u32 bits)
{
	u32 phybits;

	ENABLE_REGWRITE_BUFFER(ah);

	if (AR_SREV_9462(ah))
		bits |= ATH9K_RX_FILTER_CONTROL_WRAPPER;

	REG_WRITE(ah, AR_RX_FILTER, bits);

	phybits = 0;
	if (bits & ATH9K_RX_FILTER_PHYRADAR)
		phybits |= AR_PHY_ERR_RADAR;
	if (bits & ATH9K_RX_FILTER_PHYERR)
		phybits |= AR_PHY_ERR_OFDM_TIMING | AR_PHY_ERR_CCK_TIMING;
	REG_WRITE(ah, AR_PHY_ERR, phybits);

	if (phybits)
		REG_SET_BIT(ah, AR_RXCFG, AR_RXCFG_ZLFDMA);
	else
		REG_CLR_BIT(ah, AR_RXCFG, AR_RXCFG_ZLFDMA);

	REGWRITE_BUFFER_FLUSH(ah);
}
EXPORT_SYMBOL(ath9k_hw_setrxfilter);

bool ath9k_hw_phy_disable(struct ath_hw *ah)
{
	if (ath9k_hw_mci_is_enabled(ah))
		ar9003_mci_bt_gain_ctrl(ah);

	if (!ath9k_hw_set_reset_reg(ah, ATH9K_RESET_WARM))
		return false;

	ath9k_hw_init_pll(ah, NULL);
	ah->htc_reset_init = true;
	return true;
}
EXPORT_SYMBOL(ath9k_hw_phy_disable);

bool ath9k_hw_disable(struct ath_hw *ah)
{
	if (!ath9k_hw_setpower(ah, ATH9K_PM_AWAKE))
		return false;

	if (!ath9k_hw_set_reset_reg(ah, ATH9K_RESET_COLD))
		return false;

	ath9k_hw_init_pll(ah, NULL);
	return true;
}
EXPORT_SYMBOL(ath9k_hw_disable);

static int get_antenna_gain(struct ath_hw *ah, struct ath9k_channel *chan)
{
	enum eeprom_param gain_param;

	if (IS_CHAN_2GHZ(chan))
		gain_param = EEP_ANTENNA_GAIN_2G;
	else
		gain_param = EEP_ANTENNA_GAIN_5G;

	return ah->eep_ops->get_eeprom(ah, gain_param);
}

void ath9k_hw_apply_txpower(struct ath_hw *ah, struct ath9k_channel *chan,
			    bool test)
{
	struct ath_regulatory *reg = ath9k_hw_regulatory(ah);
	struct ieee80211_channel *channel;
	int chan_pwr, new_pwr, max_gain;
	int ant_gain, ant_reduction = 0;

	if (!chan)
		return;

	channel = chan->chan;
	chan_pwr = min_t(int, channel->max_power * 2, MAX_RATE_POWER);
	new_pwr = min_t(int, chan_pwr, reg->power_limit);
	max_gain = chan_pwr - new_pwr + channel->max_antenna_gain * 2;

	ant_gain = get_antenna_gain(ah, chan);
	if (ant_gain > max_gain)
		ant_reduction = ant_gain - max_gain;

	ah->eep_ops->set_txpower(ah, chan,
				 ath9k_regd_get_ctl(reg, chan),
				 ant_reduction, new_pwr, test);
}

void ath9k_hw_set_txpowerlimit(struct ath_hw *ah, u32 limit, bool test)
{
	struct ath_regulatory *reg = ath9k_hw_regulatory(ah);
	struct ath9k_channel *chan = ah->curchan;
	struct ieee80211_channel *channel = chan->chan;

	reg->power_limit = min_t(u32, limit, MAX_RATE_POWER);
	if (test)
		channel->max_power = MAX_RATE_POWER / 2;

	ath9k_hw_apply_txpower(ah, chan, test);

	if (test)
		channel->max_power = DIV_ROUND_UP(reg->max_power_level, 2);
}
EXPORT_SYMBOL(ath9k_hw_set_txpowerlimit);

void ath9k_hw_setopmode(struct ath_hw *ah)
{
	ath9k_hw_set_operating_mode(ah, ah->opmode);
}
EXPORT_SYMBOL(ath9k_hw_setopmode);

void ath9k_hw_setmcastfilter(struct ath_hw *ah, u32 filter0, u32 filter1)
{
	REG_WRITE(ah, AR_MCAST_FIL0, filter0);
	REG_WRITE(ah, AR_MCAST_FIL1, filter1);
}
EXPORT_SYMBOL(ath9k_hw_setmcastfilter);

void ath9k_hw_write_associd(struct ath_hw *ah)
{
	struct ath_common *common = ath9k_hw_common(ah);

	REG_WRITE(ah, AR_BSS_ID0, get_unaligned_le32(common->curbssid));
	REG_WRITE(ah, AR_BSS_ID1, get_unaligned_le16(common->curbssid + 4) |
		  ((common->curaid & 0x3fff) << AR_BSS_ID1_AID_S));
}
EXPORT_SYMBOL(ath9k_hw_write_associd);

#define ATH9K_MAX_TSF_READ 10

u64 ath9k_hw_gettsf64(struct ath_hw *ah)
{
	u32 tsf_lower, tsf_upper1, tsf_upper2;
	int i;

	tsf_upper1 = REG_READ(ah, AR_TSF_U32);
	for (i = 0; i < ATH9K_MAX_TSF_READ; i++) {
		tsf_lower = REG_READ(ah, AR_TSF_L32);
		tsf_upper2 = REG_READ(ah, AR_TSF_U32);
		if (tsf_upper2 == tsf_upper1)
			break;
		tsf_upper1 = tsf_upper2;
	}

	WARN_ON( i == ATH9K_MAX_TSF_READ );

	return (((u64)tsf_upper1 << 32) | tsf_lower);
}
EXPORT_SYMBOL(ath9k_hw_gettsf64);

void ath9k_hw_settsf64(struct ath_hw *ah, u64 tsf64)
{
	REG_WRITE(ah, AR_TSF_L32, tsf64 & 0xffffffff);
	REG_WRITE(ah, AR_TSF_U32, (tsf64 >> 32) & 0xffffffff);
}
EXPORT_SYMBOL(ath9k_hw_settsf64);

void ath9k_hw_reset_tsf(struct ath_hw *ah)
{
	if (!ath9k_hw_wait(ah, AR_SLP32_MODE, AR_SLP32_TSF_WRITE_STATUS, 0,
			   AH_TSF_WRITE_TIMEOUT))
		ath_dbg(ath9k_hw_common(ah), RESET,
			"AR_SLP32_TSF_WRITE_STATUS limit exceeded\n");

	REG_WRITE(ah, AR_RESET_TSF, AR_RESET_TSF_ONCE);
}
EXPORT_SYMBOL(ath9k_hw_reset_tsf);

void ath9k_hw_set_tsfadjust(struct ath_hw *ah, u32 setting)
{
	if (setting)
		ah->misc_mode |= AR_PCU_TX_ADD_TSF;
	else
		ah->misc_mode &= ~AR_PCU_TX_ADD_TSF;
}
EXPORT_SYMBOL(ath9k_hw_set_tsfadjust);

void ath9k_hw_set11nmac2040(struct ath_hw *ah)
{
	struct ieee80211_conf *conf = &ath9k_hw_common(ah)->hw->conf;
	u32 macmode;

	if (conf_is_ht40(conf) && !ah->config.cwm_ignore_extcca)
		macmode = AR_2040_JOINED_RX_CLEAR;
	else
		macmode = 0;

	REG_WRITE(ah, AR_2040_MODE, macmode);
}

/* HW Generic timers configuration */

static const struct ath_gen_timer_configuration gen_tmr_configuration[] =
{
	{AR_NEXT_NDP_TIMER, AR_NDP_PERIOD, AR_TIMER_MODE, 0x0080},
	{AR_NEXT_NDP_TIMER, AR_NDP_PERIOD, AR_TIMER_MODE, 0x0080},
	{AR_NEXT_NDP_TIMER, AR_NDP_PERIOD, AR_TIMER_MODE, 0x0080},
	{AR_NEXT_NDP_TIMER, AR_NDP_PERIOD, AR_TIMER_MODE, 0x0080},
	{AR_NEXT_NDP_TIMER, AR_NDP_PERIOD, AR_TIMER_MODE, 0x0080},
	{AR_NEXT_NDP_TIMER, AR_NDP_PERIOD, AR_TIMER_MODE, 0x0080},
	{AR_NEXT_NDP_TIMER, AR_NDP_PERIOD, AR_TIMER_MODE, 0x0080},
	{AR_NEXT_NDP_TIMER, AR_NDP_PERIOD, AR_TIMER_MODE, 0x0080},
	{AR_NEXT_NDP2_TIMER, AR_NDP2_PERIOD, AR_NDP2_TIMER_MODE, 0x0001},
	{AR_NEXT_NDP2_TIMER + 1*4, AR_NDP2_PERIOD + 1*4,
				AR_NDP2_TIMER_MODE, 0x0002},
	{AR_NEXT_NDP2_TIMER + 2*4, AR_NDP2_PERIOD + 2*4,
				AR_NDP2_TIMER_MODE, 0x0004},
	{AR_NEXT_NDP2_TIMER + 3*4, AR_NDP2_PERIOD + 3*4,
				AR_NDP2_TIMER_MODE, 0x0008},
	{AR_NEXT_NDP2_TIMER + 4*4, AR_NDP2_PERIOD + 4*4,
				AR_NDP2_TIMER_MODE, 0x0010},
	{AR_NEXT_NDP2_TIMER + 5*4, AR_NDP2_PERIOD + 5*4,
				AR_NDP2_TIMER_MODE, 0x0020},
	{AR_NEXT_NDP2_TIMER + 6*4, AR_NDP2_PERIOD + 6*4,
				AR_NDP2_TIMER_MODE, 0x0040},
	{AR_NEXT_NDP2_TIMER + 7*4, AR_NDP2_PERIOD + 7*4,
				AR_NDP2_TIMER_MODE, 0x0080}
};

/* HW generic timer primitives */

/* compute and clear index of rightmost 1 */
static u32 rightmost_index(struct ath_gen_timer_table *timer_table, u32 *mask)
{
	u32 b;

	b = *mask;
	b &= (0-b);
	*mask &= ~b;
	b *= debruijn32;
	b >>= 27;

	return timer_table->gen_timer_index[b];
}

u32 ath9k_hw_gettsf32(struct ath_hw *ah)
{
	return REG_READ(ah, AR_TSF_L32);
}
EXPORT_SYMBOL(ath9k_hw_gettsf32);

struct ath_gen_timer *ath_gen_timer_alloc(struct ath_hw *ah,
					  void (*trigger)(void *),
					  void (*overflow)(void *),
					  void *arg,
					  u8 timer_index)
{
	struct ath_gen_timer_table *timer_table = &ah->hw_gen_timers;
	struct ath_gen_timer *timer;

	timer = kzalloc(sizeof(struct ath_gen_timer), GFP_KERNEL);

	if (timer == NULL) {
		ath_err(ath9k_hw_common(ah),
			"Failed to allocate memory for hw timer[%d]\n",
			timer_index);
		return NULL;
	}

	/* allocate a hardware generic timer slot */
	timer_table->timers[timer_index] = timer;
	timer->index = timer_index;
	timer->trigger = trigger;
	timer->overflow = overflow;
	timer->arg = arg;

	return timer;
}
EXPORT_SYMBOL(ath_gen_timer_alloc);

void ath9k_hw_gen_timer_start(struct ath_hw *ah,
			      struct ath_gen_timer *timer,
			      u32 trig_timeout,
			      u32 timer_period)
{
	struct ath_gen_timer_table *timer_table = &ah->hw_gen_timers;
	u32 tsf, timer_next;

	BUG_ON(!timer_period);

	set_bit(timer->index, &timer_table->timer_mask.timer_bits);

	tsf = ath9k_hw_gettsf32(ah);

	timer_next = tsf + trig_timeout;

	ath_dbg(ath9k_hw_common(ah), HWTIMER,
		"current tsf %x period %x timer_next %x\n",
		tsf, timer_period, timer_next);

	/*
	 * Program generic timer registers
	 */
	REG_WRITE(ah, gen_tmr_configuration[timer->index].next_addr,
		 timer_next);
	REG_WRITE(ah, gen_tmr_configuration[timer->index].period_addr,
		  timer_period);
	REG_SET_BIT(ah, gen_tmr_configuration[timer->index].mode_addr,
		    gen_tmr_configuration[timer->index].mode_mask);

	if (AR_SREV_9462(ah)) {
		/*
		 * Starting from AR9462, each generic timer can select which tsf
		 * to use. But we still follow the old rule, 0 - 7 use tsf and
		 * 8 - 15  use tsf2.
		 */
		if ((timer->index < AR_GEN_TIMER_BANK_1_LEN))
			REG_CLR_BIT(ah, AR_MAC_PCU_GEN_TIMER_TSF_SEL,
				       (1 << timer->index));
		else
			REG_SET_BIT(ah, AR_MAC_PCU_GEN_TIMER_TSF_SEL,
				       (1 << timer->index));
	}

	/* Enable both trigger and thresh interrupt masks */
	REG_SET_BIT(ah, AR_IMR_S5,
		(SM(AR_GENTMR_BIT(timer->index), AR_IMR_S5_GENTIMER_THRESH) |
		SM(AR_GENTMR_BIT(timer->index), AR_IMR_S5_GENTIMER_TRIG)));
}
EXPORT_SYMBOL(ath9k_hw_gen_timer_start);

void ath9k_hw_gen_timer_stop(struct ath_hw *ah, struct ath_gen_timer *timer)
{
	struct ath_gen_timer_table *timer_table = &ah->hw_gen_timers;

	if ((timer->index < AR_FIRST_NDP_TIMER) ||
		(timer->index >= ATH_MAX_GEN_TIMER)) {
		return;
	}

	/* Clear generic timer enable bits. */
	REG_CLR_BIT(ah, gen_tmr_configuration[timer->index].mode_addr,
			gen_tmr_configuration[timer->index].mode_mask);

	/* Disable both trigger and thresh interrupt masks */
	REG_CLR_BIT(ah, AR_IMR_S5,
		(SM(AR_GENTMR_BIT(timer->index), AR_IMR_S5_GENTIMER_THRESH) |
		SM(AR_GENTMR_BIT(timer->index), AR_IMR_S5_GENTIMER_TRIG)));

	clear_bit(timer->index, &timer_table->timer_mask.timer_bits);
}
EXPORT_SYMBOL(ath9k_hw_gen_timer_stop);

void ath_gen_timer_free(struct ath_hw *ah, struct ath_gen_timer *timer)
{
	struct ath_gen_timer_table *timer_table = &ah->hw_gen_timers;

	/* free the hardware generic timer slot */
	timer_table->timers[timer->index] = NULL;
	kfree(timer);
}
EXPORT_SYMBOL(ath_gen_timer_free);

/*
 * Generic Timer Interrupts handling
 */
void ath_gen_timer_isr(struct ath_hw *ah)
{
	struct ath_gen_timer_table *timer_table = &ah->hw_gen_timers;
	struct ath_gen_timer *timer;
	struct ath_common *common = ath9k_hw_common(ah);
	u32 trigger_mask, thresh_mask, index;

	/* get hardware generic timer interrupt status */
	trigger_mask = ah->intr_gen_timer_trigger;
	thresh_mask = ah->intr_gen_timer_thresh;
	trigger_mask &= timer_table->timer_mask.val;
	thresh_mask &= timer_table->timer_mask.val;

	trigger_mask &= ~thresh_mask;

	while (thresh_mask) {
		index = rightmost_index(timer_table, &thresh_mask);
		timer = timer_table->timers[index];
		BUG_ON(!timer);
		ath_dbg(common, HWTIMER, "TSF overflow for Gen timer %d\n",
			index);
		timer->overflow(timer->arg);
	}

	while (trigger_mask) {
		index = rightmost_index(timer_table, &trigger_mask);
		timer = timer_table->timers[index];
		BUG_ON(!timer);
		ath_dbg(common, HWTIMER,
			"Gen timer[%d] trigger\n", index);
		timer->trigger(timer->arg);
	}
}
EXPORT_SYMBOL(ath_gen_timer_isr);

/********/
/* HTC  */
/********/

static struct {
	u32 version;
	const char * name;
} ath_mac_bb_names[] = {
	/* Devices with external radios */
	{ AR_SREV_VERSION_5416_PCI,	"5416" },
	{ AR_SREV_VERSION_5416_PCIE,	"5418" },
	{ AR_SREV_VERSION_9100,		"9100" },
	{ AR_SREV_VERSION_9160,		"9160" },
	/* Single-chip solutions */
	{ AR_SREV_VERSION_9280,		"9280" },
	{ AR_SREV_VERSION_9285,		"9285" },
	{ AR_SREV_VERSION_9287,         "9287" },
	{ AR_SREV_VERSION_9271,         "9271" },
	{ AR_SREV_VERSION_9300,         "9300" },
	{ AR_SREV_VERSION_9330,         "9330" },
	{ AR_SREV_VERSION_9340,		"9340" },
	{ AR_SREV_VERSION_9485,         "9485" },
	{ AR_SREV_VERSION_9462,         "9462" },
	{ AR_SREV_VERSION_9550,         "9550" },
};

/* For devices with external radios */
static struct {
	u16 version;
	const char * name;
} ath_rf_names[] = {
	{ 0,				"5133" },
	{ AR_RAD5133_SREV_MAJOR,	"5133" },
	{ AR_RAD5122_SREV_MAJOR,	"5122" },
	{ AR_RAD2133_SREV_MAJOR,	"2133" },
	{ AR_RAD2122_SREV_MAJOR,	"2122" }
};

/*
 * Return the MAC/BB name. "????" is returned if the MAC/BB is unknown.
 */
static const char *ath9k_hw_mac_bb_name(u32 mac_bb_version)
{
	int i;

	for (i=0; i<ARRAY_SIZE(ath_mac_bb_names); i++) {
		if (ath_mac_bb_names[i].version == mac_bb_version) {
			return ath_mac_bb_names[i].name;
		}
	}

	return "????";
}

/*
 * Return the RF name. "????" is returned if the RF is unknown.
 * Used for devices with external radios.
 */
static const char *ath9k_hw_rf_name(u16 rf_version)
{
	int i;

	for (i=0; i<ARRAY_SIZE(ath_rf_names); i++) {
		if (ath_rf_names[i].version == rf_version) {
			return ath_rf_names[i].name;
		}
	}

	return "????";
}

void ath9k_hw_name(struct ath_hw *ah, char *hw_name, size_t len)
{
	int used;

	/* chipsets >= AR9280 are single-chip */
	if (AR_SREV_9280_20_OR_LATER(ah)) {
		used = snprintf(hw_name, len,
			       "Atheros AR%s Rev:%x",
			       ath9k_hw_mac_bb_name(ah->hw_version.macVersion),
			       ah->hw_version.macRev);
	}
	else {
		used = snprintf(hw_name, len,
			       "Atheros AR%s MAC/BB Rev:%x AR%s RF Rev:%x",
			       ath9k_hw_mac_bb_name(ah->hw_version.macVersion),
			       ah->hw_version.macRev,
			       ath9k_hw_rf_name((ah->hw_version.analog5GhzRev &
						AR_RADIO_SREV_MAJOR)),
			       ah->hw_version.phyRev);
	}

	hw_name[used] = '\0';
}
EXPORT_SYMBOL(ath9k_hw_name);<|MERGE_RESOLUTION|>--- conflicted
+++ resolved
@@ -1965,12 +1965,6 @@
 	if (!ath9k_hw_init_cal(ah, chan))
 		return -EIO;
 
-<<<<<<< HEAD
-	ath9k_hw_loadnf(ah, chan);
-	ath9k_hw_start_nfcal(ah, true);
-
-=======
->>>>>>> 2f8684ce
 	if (ath9k_hw_mci_is_enabled(ah) && ar9003_mci_end_reset(ah, chan, caldata))
 		return -EIO;
 
@@ -2145,7 +2139,6 @@
 	if (AR_SREV_9100(ah))
 		REG_SET_BIT(ah, AR_RTC_RESET,
 			    AR_RTC_RESET_EN);
-<<<<<<< HEAD
 
 	REG_SET_BIT(ah, AR_RTC_FORCE_WAKE,
 		    AR_RTC_FORCE_WAKE_EN);
@@ -2154,16 +2147,6 @@
 	if (ath9k_hw_mci_is_enabled(ah))
 		ar9003_mci_set_power_awake(ah);
 
-=======
-
-	REG_SET_BIT(ah, AR_RTC_FORCE_WAKE,
-		    AR_RTC_FORCE_WAKE_EN);
-	udelay(50);
-
-	if (ath9k_hw_mci_is_enabled(ah))
-		ar9003_mci_set_power_awake(ah);
-
->>>>>>> 2f8684ce
 	for (i = POWER_UP_TIME / 50; i > 0; i--) {
 		val = REG_READ(ah, AR_RTC_STATUS) & AR_RTC_STATUS_M;
 		if (val == AR_RTC_STATUS_ON)
