--- conflicted
+++ resolved
@@ -379,17 +379,11 @@
 	if (!ret)
 		clk_disable_unprepare(gmin_subdevs[i].pmc_clk);
 
-<<<<<<< HEAD
-	if (IS_ERR(gmin_subdevs[i].gpio0))
-		gmin_subdevs[i].gpio0 = NULL;
-
-=======
 	gmin_subdevs[i].gpio0 = gpiod_get_index(dev, NULL, 0, GPIOD_OUT_LOW);
 	if (IS_ERR(gmin_subdevs[i].gpio0))
 		gmin_subdevs[i].gpio0 = NULL;
 
 	gmin_subdevs[i].gpio1 = gpiod_get_index(dev, NULL, 1, GPIOD_OUT_LOW);
->>>>>>> 661e50bc
 	if (IS_ERR(gmin_subdevs[i].gpio1))
 		gmin_subdevs[i].gpio1 = NULL;
 
@@ -550,7 +544,6 @@
 		if (ret)
 			dev_err(&client->dev, "unable to set PMC rate %d\n",
 				gs->clock_src);
-<<<<<<< HEAD
 
 		ret = clk_prepare_enable(gs->pmc_clk);
 		if (ret == 0)
@@ -560,17 +553,6 @@
 		gs->clock_on = false;
 	}
 
-=======
-
-		ret = clk_prepare_enable(gs->pmc_clk);
-		if (ret == 0)
-			gs->clock_on = true;
-	} else {
-		clk_disable_unprepare(gs->pmc_clk);
-		gs->clock_on = false;
-	}
-
->>>>>>> 661e50bc
 	return ret;
 }
 
