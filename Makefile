--- conflicted
+++ resolved
@@ -1,10 +1,6 @@
 VERSION = 4
 PATCHLEVEL = 4
-<<<<<<< HEAD
-SUBLEVEL = 17
-=======
 SUBLEVEL = 18
->>>>>>> e4884275
 EXTRAVERSION =
 NAME = Blurry Fish Butt
 
